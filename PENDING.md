## PENDING

BREAKING CHANGES

* Gaia REST API (`gaiacli advanced rest-server`)
    * [x/stake] Validator.Owner renamed to Validator.Operator

* Gaia CLI  (`gaiacli`)
    * [x/stake] Validator.Owner renamed to Validator.Operator
    * [cli] unsafe_reset_all, show_validator, and show_node_id have been renamed to unsafe-reset-all, show-validator, and show-node-id
    * [cli] \#1983 --print-response now defaults to true in commands that create and send a transaction
    * [cli] \#1983 you can now pass --pubkey or --address to gaiacli keys show to return a plaintext representation of the key's address or public key for use with other commands
    * [cli] \#2061 changed proposalID in governance REST endpoints to proposal-id
    * [cli] \#2014 `gaiacli advanced` no longer exists - to access `ibc`, `rest-server`, and `validator-set` commands use `gaiacli ibc`, `gaiacli rest-server`, and `gaiacli tendermint`, respectively
    * [makefile] `get_vendor_deps` no longer updates lock file it just updates vendor directory. Use `update_vendor_deps` to update the lock file. [#2152](https://github.com/cosmos/cosmos-sdk/pull/2152)
    * [cli] \#2190 `gaiacli init --gen-txs` is now `gaiacli init --with-txs` to reduce confusion
    * \#2040 All commands that utilize a validator's address must now use the new
    bech32 prefix, `cosmosval`. A validator's Tendermint signing key and address
    now use a new bech32 prefix, `cosmoscons`.

* Gaia
    * Make the transient store key use a distinct store key. [#2013](https://github.com/cosmos/cosmos-sdk/pull/2013)
    * [x/stake] \#1901 Validator type's Owner field renamed to Operator; Validator's GetOwner() renamed accordingly to comply with the SDK's Validator interface.
    * [docs] [#2001](https://github.com/cosmos/cosmos-sdk/pull/2001) Update slashing spec for slashing period
    * [x/stake, x/slashing] [#1305](https://github.com/cosmos/cosmos-sdk/issues/1305) - Rename "revoked" to "jailed"
<<<<<<< HEAD
    * [x/stake] [#1676] Revoked and jailed validators put into the unbonding state
    * [x/stake] [#1877] Redelegations/unbonding-delegation from unbonding validator have reduced time
=======
    * [x/stake] \#2040 Validator operator type has now changed to `sdk.ValAddress`
      * A new bech32 prefix has been introduced for Tendermint signing keys and
        addresses, `cosmosconspub` and `cosmoscons` respectively.
>>>>>>> 12048576
    
* SDK
    * [core] \#1807 Switch from use of rational to decimal
    * [types] \#1901 Validator interface's GetOwner() renamed to GetOperator()
    * [x/slashing] [#2122](https://github.com/cosmos/cosmos-sdk/pull/2122) - Implement slashing period
    * [types] \#2119 Parsed error messages and ABCI log errors to make them more human readable.
    * [simulation] Rename TestAndRunTx to Operation [#2153](https://github.com/cosmos/cosmos-sdk/pull/2153)

* Tendermint


FEATURES

* Gaia REST API (`gaiacli advanced rest-server`)
  * [lcd] Endpoints to query staking pool and params
  * [lcd] \#2110 Add support for `simulate=true` requests query argument to endpoints that send txs to run simulations of transactions

* Gaia CLI  (`gaiacli`)
  * [cli] Cmds to query staking pool and params
  * [gov][cli] #2062 added `--proposal` flag to `submit-proposal` that allows a JSON file containing a proposal to be passed in
  * \#2040 Add `--bech` to `gaiacli keys show` and respective REST endpoint to
  provide desired Bech32 prefix encoding
  * [cli] \#2047 Setting the --gas flag value to 0 triggers a simulation of the tx before the actual execution. The gas estimate obtained via the simulation will be used as gas limit in the actual execution.
  * [cli] \#2047 The --gas-adjustment flag can be used to adjust the estimate obtained via the simulation triggered by --gas=0.
  * [cli] \#2110 Add --dry-run flag to perform a simulation of a transaction without broadcasting it. The --gas flag is ignored as gas would be automatically estimated.

* Gaia
  * [cli] #2170 added ability to show the node's address via `gaiad tendermint show-address`

* SDK
  * [querier] added custom querier functionality, so ABCI query requests can be handled by keepers
  * [simulation] \#1924 allow operations to specify future operations

* Tendermint


IMPROVEMENTS
* [tools] Improved terraform and ansible scripts for infrastructure deployment
* [tools] Added ansible script to enable process core dumps

* Gaia REST API (`gaiacli advanced rest-server`)
    * [x/stake] \#2000 Added tests for new staking endpoints

* Gaia CLI  (`gaiacli`)
    * [cli] #2060 removed `--select` from `block` command
    * [cli] #2128 fixed segfault when exporting directly after `gaiad init`

* Gaia
    * [x/stake] [#2023](https://github.com/cosmos/cosmos-sdk/pull/2023) Terminate iteration loop in `UpdateBondedValidators` and `UpdateBondedValidatorsFull` when the first revoked validator is encountered and perform a sanity check.
    * [x/auth] Signature verification's gas cost now accounts for pubkey type. [#2046](https://github.com/tendermint/tendermint/pull/2046)
    * [x/stake] [x/slashing] Ensure delegation invariants to jailed validators [#1883](https://github.com/cosmos/cosmos-sdk/issues/1883).

* SDK
    * [tools] Make get_vendor_deps deletes `.vendor-new` directories, in case scratch files are present.
    * [cli] \#1632 Add integration tests to ensure `basecoind init && basecoind` start sequences run successfully for both `democoin` and `basecoin` examples.
    * [store] Speedup IAVL iteration, and consequently everything that requires IAVL iteration. [#2143](https://github.com/cosmos/cosmos-sdk/issues/2143)
    * [simulation] Make timestamps randomized [#2153](https://github.com/cosmos/cosmos-sdk/pull/2153)

* Tendermint

BUG FIXES

* Gaia REST API (`gaiacli advanced rest-server`)

* Gaia CLI  (`gaiacli`)
    * [cli] \#1997 Handle panics gracefully when `gaiacli stake {delegation,unbond}` fail to unmarshal delegation.

* Gaia

* SDK
    * \#1988 Make us compile on OpenBSD (disable ledger) [#1988] (https://github.com/cosmos/cosmos-sdk/issues/1988)
    * \#2105 Fix DB Iterator leak, which may leak a go routine.
    * [ledger] \#2064 Fix inability to sign and send transactions via the LCD by
    loading a Ledger device at runtime.
    * \#2158 Fix non-deterministic ordering of validator iteration when slashing in `gov EndBlocker`

* Tendermint<|MERGE_RESOLUTION|>--- conflicted
+++ resolved
@@ -23,14 +23,11 @@
     * [x/stake] \#1901 Validator type's Owner field renamed to Operator; Validator's GetOwner() renamed accordingly to comply with the SDK's Validator interface.
     * [docs] [#2001](https://github.com/cosmos/cosmos-sdk/pull/2001) Update slashing spec for slashing period
     * [x/stake, x/slashing] [#1305](https://github.com/cosmos/cosmos-sdk/issues/1305) - Rename "revoked" to "jailed"
-<<<<<<< HEAD
     * [x/stake] [#1676] Revoked and jailed validators put into the unbonding state
     * [x/stake] [#1877] Redelegations/unbonding-delegation from unbonding validator have reduced time
-=======
     * [x/stake] \#2040 Validator operator type has now changed to `sdk.ValAddress`
       * A new bech32 prefix has been introduced for Tendermint signing keys and
         addresses, `cosmosconspub` and `cosmoscons` respectively.
->>>>>>> 12048576
     
 * SDK
     * [core] \#1807 Switch from use of rational to decimal
