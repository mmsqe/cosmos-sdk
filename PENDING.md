--- conflicted
+++ resolved
@@ -37,11 +37,8 @@
   * [\#2749](https://github.com/cosmos/cosmos-sdk/pull/2749) Add --chain-id flag to gaiad testnet
 
 * Gaia
-<<<<<<< HEAD
   * Require moniker to be provided on `gaiad init`.
-=======
  - #2672 [Makefile] Updated for better Windows compatibility and ledger support logic, get_tools was rewritten as a cross-compatible Makefile.
->>>>>>> 3bbb1e1e
 
 * SDK
  - [x/mock/simulation] [\#2720] major cleanup, introduction of helper objects, reorganization
