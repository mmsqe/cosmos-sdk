--- conflicted
+++ resolved
@@ -53,11 +53,8 @@
 ### Bug Fixes
 
 * (x/auth) [#23741](https://github.com/cosmos/cosmos-sdk/pull/23741) Support legacy global AccountNumber.
-<<<<<<< HEAD
 * (baseapp) [#23879](https://github.com/cosmos/cosmos-sdk/pull/23879) Ensure finalize block response is not empty in the defer check of FinalizeBlock to avoid panic by nil pointer.
-=======
 * (types/query) [#23880](https://github.com/cosmos/cosmos-sdk/pull/23880) Fix NPE in query pagination.
->>>>>>> 44bd60f7
 
 ### Removed
 
