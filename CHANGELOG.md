<!--
Guiding Principles:

Changelogs are for humans, not machines.
There should be an entry for every single version.
The same types of changes should be grouped.
Versions and sections should be linkable.
The latest version comes first.
The release date of each version is displayed.
Mention whether you follow Semantic Versioning.

Usage:

Change log entries are to be added to the Unreleased section under the
appropriate stanza (see below). Each entry is required to include a tag and
the Github issue reference in the following format:

* (<tag>) \#<issue-number> message

The tag should consist of where the change is being made ex. (x/staking), (store)
The issue numbers will later be link-ified during the release process so you do
not have to worry about including a link manually, but you can if you wish.

Types of changes (Stanzas):

"Features" for new features.
"Improvements" for changes in existing functionality.
"Deprecated" for soon-to-be removed features.
"Bug Fixes" for any bug fixes.
"Client Breaking" for breaking Protobuf, gRPC and REST routes used by end-users.
"CLI Breaking" for breaking CLI commands.
"API Breaking" for breaking exported APIs used by developers building on SDK.
"State Machine Breaking" for any changes that result in a different AppState given same genesisState and txList.
Ref: https://keepachangelog.com/en/1.0.0/
-->

# Changelog

## [Unreleased]

### Features

* (x/bank) [#14224](https://github.com/cosmos/cosmos-sdk/pull/14224) Allow injection of restrictions on transfers using `AppendSendRestriction` or `PrependSendRestriction`.

### Improvements

* (client) [#17503](https://github.com/cosmos/cosmos-sdk/pull/17503) Add `client.Context{}.WithAddressCodec`, `WithValidatorAddressCodec`, `WithConsensusAddressCodec` to provide address codecs to the client context. See the [UPGRADING.md](./UPGRADING.md) for more details.
* (crypto/keyring) [#17503](https://github.com/cosmos/cosmos-sdk/pull/17503) Simplify keyring interfaces to use `[]byte` instead of `sdk.Address` for addresses.
* (all) [#16537](https://github.com/cosmos/cosmos-sdk/pull/16537) Properly propagated `fmt.Errorf` errors and using `errors.New` where appropriate.
* (rpc) [#17470](https://github.com/cosmos/cosmos-sdk/pull/17470) Avoid open 0.0.0.0 to public by default and add `listen-ip-address` argument for `testnet init-files` cmd.

### Bug Fixes

<<<<<<< HEAD
* (types) [#16583](https://github.com/cosmos/cosmos-sdk/pull/16583), [#17372](https://github.com/cosmos/cosmos-sdk/pull/17372), [#17421](https://github.com/cosmos/cosmos-sdk/pull/17421) Introduce `PreBlock`, which runs before begin blocker other modules, and allows to modify consensus parameters, and the changes are visible to the following state machine logics.
=======
* (types) [#16583](https://github.com/cosmos/cosmos-sdk/pull/16583), [#17372](https://github.com/cosmos/cosmos-sdk/pull/17372) Add `MigrationModuleManager` to handle migration of upgrade module before other modules, ensuring access to the updated context with consensus parameters within the same block that executes the migration.
* (baseapp) [#17518](https://github.com/cosmos/cosmos-sdk/pull/17518) Utilizing voting power from vote extensions (CometBFT) instead of the current bonded tokens (x/staking) to determine if a set of vote extensions are valid.
>>>>>>> bb0c8661

### API Breaking Changes

* (client/keys) [#17503](https://github.com/cosmos/cosmos-sdk/pull/17503) `clientkeys.NewKeyOutput`, `MkConsKeyOutput`, `MkValKeyOutput`, `MkAccKeyOutput`, `MkAccKeysOutput` now take their corresponding address codec instead of using the global SDK config.
* (x/staking) [#17336](https://github.com/cosmos/cosmos-sdk/pull/17336) Use collections for `RedelegationByValDstIndexKey`:
    * remove from `types`: `GetREDByValDstIndexKey`, `GetREDsToValDstIndexKey`
* (x/staking) [#17332](https://github.com/cosmos/cosmos-sdk/pull/17332) Use collections for `RedelegationByValSrcIndexKey`:
    * remove from `types`: `GetREDKeyFromValSrcIndexKey`, `GetREDsFromValSrcIndexKey`
* (x/staking) [#17315](https://github.com/cosmos/cosmos-sdk/pull/17315) Use collections for `RedelegationKey`:
    * remove from `keeper`: `GetRedelegation`
* (types) `module.BeginBlockAppModule` has been replaced by Core API `appmodule.HasBeginBlocker`.
* (types) `module.EndBlockAppModule` has been replaced by Core API `appmodule.HasEndBlocker` or `module.HasABCIEndBlock` when needing validator updates.
* (x/slashing) [#17044](https://github.com/cosmos/cosmos-sdk/pull/17044) Use collections for `AddrPubkeyRelation`:
    * remove from `types`: `AddrPubkeyRelationKey`
    * remove from `Keeper`: `AddPubkey`
* (x/staking) [#17260](https://github.com/cosmos/cosmos-sdk/pull/17260) Use collections for `DelegationKey`:
    * remove from `types`: `GetDelegationKey`, `GetDelegationsKey`
* (x/staking) [#17288](https://github.com/cosmos/cosmos-sdk/pull/17288) Use collections for `UnbondingIndex`:
    * remove from `types`: `GetUnbondingIndexKey`.
* (x/staking) [#17256](https://github.com/cosmos/cosmos-sdk/pull/17256) Use collections for `UnbondingID`.
* (x/staking) [#17260](https://github.com/cosmos/cosmos-sdk/pull/17260) Use collections for `ValidatorByConsAddr`:
    * remove from `types`: `GetValidatorByConsAddrKey`
* (x/staking) [#17248](https://github.com/cosmos/cosmos-sdk/pull/17248) Use collections for `UnbondingType`.
    * remove from `types`: `GetUnbondingTypeKey`.
* (client) [#17259](https://github.com/cosmos/cosmos-sdk/pull/17259) Remove deprecated `clientCtx.PrintObjectLegacy`. Use `clientCtx.PrintProto` or `clientCtx.PrintRaw` instead.
* (x/distribution) [#17115](https://github.com/cosmos/cosmos-sdk/pull/17115) Use collections for `PreviousProposer` and `ValidatorSlashEvents`:
    * remove from `Keeper`: `GetPreviousProposerConsAddr`, `SetPreviousProposerConsAddr`, `GetValidatorHistoricalReferenceCount`, `GetValidatorSlashEvent`, `SetValidatorSlashEvent`.
* (x/feegrant) [#16535](https://github.com/cosmos/cosmos-sdk/pull/16535) Use collections for `FeeAllowance`, `FeeAllowanceQueue`.
* (x/staking) [#17063](https://github.com/cosmos/cosmos-sdk/pull/17063) Use collections for `HistoricalInfo`:
    * remove `Keeper`: `GetHistoricalInfo`, `SetHistoricalInfo`
* (x/staking) [#17062](https://github.com/cosmos/cosmos-sdk/pull/17062) Use collections for `ValidatorUpdates`:
    * remove `Keeper`: `SetValidatorUpdates`, `GetValidatorUpdates`
* (x/slashing) [#17023](https://github.com/cosmos/cosmos-sdk/pull/17023) Use collections for `ValidatorSigningInfo`:
    * remove `Keeper`: `SetValidatorSigningInfo`, `GetValidatorSigningInfo`, `IterateValidatorSigningInfos`
* (x/staking) [#17026](https://github.com/cosmos/cosmos-sdk/pull/17026) Use collections for `LastTotalPower`:
    * remove `Keeper`: `SetLastTotalPower`, `GetLastTotalPower`
* (x/distribution) [#16440](https://github.com/cosmos/cosmos-sdk/pull/16440) use collections for `DelegatorWithdrawAddresState`:
    * remove `Keeper`: `SetDelegatorWithdrawAddr`, `DeleteDelegatorWithdrawAddr`, `IterateDelegatorWithdrawAddrs`.
* (x/distribution) [#16459](https://github.com/cosmos/cosmos-sdk/pull/16459) use collections for `ValidatorCurrentRewards` state management:
    * remove `Keeper`: `IterateValidatorCurrentRewards`, `GetValidatorCurrentRewards`, `SetValidatorCurrentRewards`, `DeleteValidatorCurrentRewards`
* (x/authz) [#16509](https://github.com/cosmos/cosmos-sdk/pull/16509) `AcceptResponse` has been moved to sdk/types/authz and the `Updated` field is now of the type `sdk.Msg` instead of `authz.Authorization`.
* (x/distribution) [#16483](https://github.com/cosmos/cosmos-sdk/pull/16483) use collections for `DelegatorStartingInfo` state management:
    * remove `Keeper`: `IterateDelegatorStartingInfo`, `GetDelegatorStartingInfo`, `SetDelegatorStartingInfo`, `DeleteDelegatorStartingInfo`, `HasDelegatorStartingInfo`
* (x/distribution) [#16571](https://github.com/cosmos/cosmos-sdk/pull/16571) use collections for `ValidatorAccumulatedCommission` state management:
    * remove `Keeper`: `IterateValidatorAccumulatedCommission`, `GetValidatorAccumulatedCommission`, `SetValidatorAccumulatedCommission`, `DeleteValidatorAccumulatedCommission`
* (x/distribution) [#16590](https://github.com/cosmos/cosmos-sdk/pull/16590) use collections for `ValidatorOutstandingRewards` state management:
    * remove `Keeper`: `IterateValidatorOutstandingRewards`, `GetValidatorOutstandingRewards`, `SetValidatorOutstandingRewards`, `DeleteValidatorOutstandingRewards`
* (x/distribution) [#16607](https://github.com/cosmos/cosmos-sdk/pull/16607) use collections for `ValidatorHistoricalRewards` state management:
    * remove `Keeper`: `IterateValidatorHistoricalRewards`, `GetValidatorHistoricalRewards`, `SetValidatorHistoricalRewards`, `DeleteValidatorHistoricalRewards`, `DeleteValidatorHistoricalReward`, `DeleteAllValidatorHistoricalRewards`
* (x/slashing) [#16441](https://github.com/cosmos/cosmos-sdk/pull/16441) Params state is migrated to collections. `GetParams` has been removed.
* (types) [#16918](https://github.com/cosmos/cosmos-sdk/pull/16918) Remove `IntProto` and `DecProto`. Instead, `math.Int` and `math.LegacyDec` should be used respectively. Both types support `Marshal` and `Unmarshal` which should be used for binary marshaling.
* (client) [#17215](https://github.com/cosmos/cosmos-sdk/pull/17215) `server.StartCmd`,`server.ExportCmd`,`server.NewRollbackCmd`,`pruning.Cmd`,`genutilcli.InitCmd`,`genutilcli.GenTxCmd`,`genutilcli.CollectGenTxsCmd`,`genutilcli.AddGenesisAccountCmd`, do not take a home directory anymore. It is inferred from the root command.
* (types) [#17348](https://github.com/cosmos/cosmos-sdk/pull/17348) Remove the `WrapServiceResult` function.
    * The `*sdk.Result` returned by the msg server router will not contain the `.Data` field.
* (x/staking) [#17335](https://github.com/cosmos/cosmos-sdk/pull/17335) Remove usage of `"github.com/cosmos/cosmos-sdk/x/staking/types".Infraction_*` in favour of `"cosmossdk.io/api/cosmos/staking/v1beta1".Infraction_` in order to remove dependency between modules on staking
* (x/gov) [#17496](https://github.com/cosmos/cosmos-sdk/pull/17469) in `x/gov/types/v1beta1/vote.go` `NewVote` was removed, constructing the struct is required for this type
* (types) [#17426](https://github.com/cosmos/cosmos-sdk/pull/17426) `NewContext` does not take a `cmtproto.Header{}` any longer. 
    * `WithChainID` / `WithBlockHeight` / `WithBlockHeader` must be used to set values on the context

### CLI Breaking Changes

### State Machine Breaking

* (x/distribution) [#17115](https://github.com/cosmos/cosmos-sdk/pull/17115) Migrate `PreviousProposer` to collections.

## [v0.50.0-rc.0](https://github.com/cosmos/cosmos-sdk/releases/tag/v0.50.0-rc.0) - 2023-08-18

### Features

* (keyring) [#17424](https://github.com/cosmos/cosmos-sdk/pull/17424) Allows to import private keys encoded in hex. 
* (client/rpc) [#17274](https://github.com/cosmos/cosmos-sdk/pull/17274) Add `QueryEventForTxCmd` cmd to subscribe and wait event for transaction by hash.
* (codec) [#17042](https://github.com/cosmos/cosmos-sdk/pull/17042) Add `CollValueV2` which supports encoding of protov2 messages in collections.
* (x/gov) [#16976](https://github.com/cosmos/cosmos-sdk/pull/16976) Add `failed_reason` field to `Proposal` under `x/gov` to indicate the reason for a failed proposal. Referenced from [#238](https://github.com/bnb-chain/greenfield-cosmos-sdk/pull/238) under `bnb-chain/greenfield-cosmos-sdk`.
* (baseapp) [#16898](https://github.com/cosmos/cosmos-sdk/pull/16898) Add `preFinalizeBlockHook` to allow vote extensions persistence.
* (cli) [#16887](https://github.com/cosmos/cosmos-sdk/pull/16887) Add two new CLI commands: `<appd> tx simulate` for simulating a transaction; `<appd> query block-results` for querying CometBFT RPC for block results.
* (x/bank) [#16852](https://github.com/cosmos/cosmos-sdk/pull/16852) Add `DenomMetadataByQueryString` query in bank module to support metadata query by query string.
* (types) [#16257](https://github.com/cosmos/cosmos-sdk/pull/16257) Allow setting the base denom in the denom registry.
* (baseapp) [#16239](https://github.com/cosmos/cosmos-sdk/pull/16239) Add Gas Limits to allow node operators to resource bound queries.
* (cli) [#16209](https://github.com/cosmos/cosmos-sdk/pull/16209) Make `StartCmd` more customizable.
* (types/simulation) [#16074](https://github.com/cosmos/cosmos-sdk/pull/16074) Add generic SimulationStoreDecoder for modules using collections.
* (genutil) [#16046](https://github.com/cosmos/cosmos-sdk/pull/16046) Add "module-name" flag to genutil `add-genesis-account` to enable intializing module accounts at genesis.* [#15970](https://github.com/cosmos/cosmos-sdk/pull/15970) Enable SIGN_MODE_TEXTUAL.
* (types) [#15958](https://github.com/cosmos/cosmos-sdk/pull/15958) Add `module.NewBasicManagerFromManager` for creating a basic module manager from a module manager.
* (types/module) [#15829](https://github.com/cosmos/cosmos-sdk/pull/15829) Add new endblocker interface to handle valset updates.
* (runtime) [#15818](https://github.com/cosmos/cosmos-sdk/pull/15818) Provide logger through `depinject` instead of appBuilder.
* (types) [#15735](https://github.com/cosmos/cosmos-sdk/pull/15735) Make `ValidateBasic() error` method of `Msg` interface optional. Modules should validate messages directly in their message handlers ([RFC 001](https://docs.cosmos.network/main/rfc/rfc-001-tx-validation)).
* (x/genutil) [#15679](https://github.com/cosmos/cosmos-sdk/pull/15679) Allow applications to specify a custom genesis migration function for the `genesis migrate` command.
* (telemetry) [#15657](https://github.com/cosmos/cosmos-sdk/pull/15657) Emit more data (go version, sdk version, upgrade height) in prom metrics.
* (client) [#15597](https://github.com/cosmos/cosmos-sdk/pull/15597) Add status endpoint for clients.
* (testutil/integration) [#15556](https://github.com/cosmos/cosmos-sdk/pull/15556) Introduce `testutil/integration` package for module integration testing.
* (runtime) [#15547](https://github.com/cosmos/cosmos-sdk/pull/15547) Allow runtime to pass event core api service to modules.
* (client) [#15458](https://github.com/cosmos/cosmos-sdk/pull/15458) Add a `CmdContext` field to client.Context initialized to cobra command's context.
* (x/genutil) [#15301](https://github.com/cosmos/cosmos-sdk/pull/15031) Add application genesis. The genesis is now entirely managed by the application and passed to CometBFT at note instantiation. Functions that were taking a `cmttypes.GenesisDoc{}` now takes a `genutiltypes.AppGenesis{}`.
* (core) [#15133](https://github.com/cosmos/cosmos-sdk/pull/15133) Implement RegisterServices in the module manager.
* (x/bank) [#14894](https://github.com/cosmos/cosmos-sdk/pull/14894) Return a human readable denomination for IBC vouchers when querying bank balances. Added a `ResolveDenom` parameter to `types.QueryAllBalancesRequest` and `--resolve-denom` flag to `GetBalancesCmd()`.
* (core) [#14860](https://github.com/cosmos/cosmos-sdk/pull/14860) Add `Precommit` and `PrepareCheckState` AppModule callbacks.
* (x/gov) [#14720](https://github.com/cosmos/cosmos-sdk/pull/14720) Upstream expedited proposals from Osmosis.
* (cli) [#14659](https://github.com/cosmos/cosmos-sdk/pull/14659) Added ability to query blocks by events with queries directly passed to Tendermint, which will allow for full query operator support, e.g. `>`.
* (x/auth) [#14650](https://github.com/cosmos/cosmos-sdk/pull/14650) Add Textual SignModeHandler. It is however **NOT** enabled by default, and should only be used for **TESTING** purposes until `SIGN_MODE_TEXTUAL` is fully released.
* (x/crisis) [#14588](https://github.com/cosmos/cosmos-sdk/pull/14588) Use CacheContext() in AssertInvariants().
* (mempool) [#14484](https://github.com/cosmos/cosmos-sdk/pull/14484) Add priority nonce mempool option for transaction replacement.
* (query) [#14468](https://github.com/cosmos/cosmos-sdk/pull/14468) Implement pagination for collections.
* (x/gov) [#14373](https://github.com/cosmos/cosmos-sdk/pull/14373) Add new proto field `constitution` of type `string` to gov module genesis state, which allows chain builders to lay a strong foundation by specifying purpose.
* (client) [#14342](https://github.com/cosmos/cosmos-sdk/pull/14342) Add `<app> config` command is now a sub-command, for setting, getting and migrating Cosmos SDK configuration files.
* (x/distribution) [#14322](https://github.com/cosmos/cosmos-sdk/pull/14322) Introduce a new gRPC message handler, `DepositValidatorRewardsPool`, that allows explicit funding of a validator's reward pool.
* [#13473](https://github.com/cosmos/cosmos-sdk/pull/13473) ADR-038: Go plugin system proposal.

### Improvements

* (cli) [#17389](https://github.com/cosmos/cosmos-sdk/pull/17389) gRPC CometBFT commands have been added under `<aapd> q consensus comet`. CometBFT commands placement in the SDK has been simplified. See the exhaustive list below.
    * `client/rpc.StatusCommand()` is now at `server.StatusCommand()`
* (x/group, x/gov) [#17220](https://github.com/cosmos/cosmos-sdk/pull/17220) Add `--skip-metadata` flag in `draft-proposal` to skip metadata prompt.
* (testutil) [#17216](https://github.com/cosmos/cosmos-sdk/issues/17216) Add `DefaultContextWithKeys` to `testutil` package.
* (cli) [#17187](https://github.com/cosmos/cosmos-sdk/pull/17187) Do not use `ctx.PrintObjectLegacy` in commands anymore.
    * `<appd> q gov proposer [proposal-id]` now returns a proposal id as int instead of string.
* (x/staking) [#17164](https://github.com/cosmos/cosmos-sdk/pull/17164) Add `BondedTokensAndPubKeyByConsAddr` to the keeper to enable vote extension verification.
* (x/group, x/gov) [#17109](https://github.com/cosmos/cosmos-sdk/pull/17109) Let proposal summary be 40x longer than metadata limit.
* (version) [#17096](https://github.com/cosmos/cosmos-sdk/pull/17096) Improve `getSDKVersion()` to handle module replacements.
* (types) [#16890](https://github.com/cosmos/cosmos-sdk/pull/16890) Remove `GetTxCmd() *cobra.Command` and `GetQueryCmd() *cobra.Command` from `module.AppModuleBasic` interface.
* (x/authz) [#16869](https://github.com/cosmos/cosmos-sdk/pull/16869) Improve error message when grant not found.
* (cli) [#16856](https://github.com/cosmos/cosmos-sdk/pull/16856) Improve `simd prune` UX by using the app default home directory and set pruning method as first variable argument (defaults to default).
* (all) [#16497](https://github.com/cosmos/cosmos-sdk/pull/16497) Removed all exported vestiges of `sdk.MustSortJSON` and `sdk.SortJSON`.
* (server) [#16238](https://github.com/cosmos/cosmos-sdk/pull/16238) Don't setup p2p node keys if starting a node in GRPC only mode.
* (cli) [#16206](https://github.com/cosmos/cosmos-sdk/pull/16206) Make ABCI handshake profileable.
* (types) [#16076](https://github.com/cosmos/cosmos-sdk/pull/16076) Optimize `ChainAnteDecorators`/`ChainPostDecorators` to instantiate the functions once instead of on every invocation of the returned `AnteHandler`/`PostHandler`.
* (server) [#16071](https://github.com/cosmos/cosmos-sdk/pull/16071) When `mempool.max-txs` is set to a negative value, use a no-op mempool (effectively disable the app mempool).
* (types/query) [#16041](https://github.com/cosmos/cosmos-sdk/pull/16041) Change pagination max limit to a variable in order to be modifed by application devs.
* (simapp) [#15958](https://github.com/cosmos/cosmos-sdk/pull/15958) Refactor SimApp for removing the global basic manager.
* (all modules) [#15901](https://github.com/cosmos/cosmos-sdk/issues/15901) All core Cosmos SDK modules query commands have migrated to [AutoCLI](https://docs.cosmos.network/main/core/autocli), ensuring parity between gRPC and CLI queries.
* (x/auth) [#15867](https://github.com/cosmos/cosmos-sdk/pull/15867) Support better logging for signature verification failure.
* (store/cachekv) [#15767](https://github.com/cosmos/cosmos-sdk/pull/15767) Reduce peak RAM usage during and after `InitGenesis`.
* (x/bank) [#15764](https://github.com/cosmos/cosmos-sdk/pull/15764) Speedup x/bank `InitGenesis`.
* (x/slashing) [#15580](https://github.com/cosmos/cosmos-sdk/pull/15580) Refactor the validator's missed block signing window to be a chunked bitmap instead of a "logical" bitmap, significantly reducing the storage footprint.
* (x/gov) [#15554](https://github.com/cosmos/cosmos-sdk/pull/15554) Add proposal result log in `active_proposal` event. When a proposal passes but fails to execute, the proposal result is logged in the `active_proposal` event.
* (x/consensus) [#15553](https://github.com/cosmos/cosmos-sdk/pull/15553) Migrate consensus module to use collections.
* (server) [#15358](https://github.com/cosmos/cosmos-sdk/pull/15358) Add `server.InterceptConfigsAndCreateContext` as alternative to `server.InterceptConfigsPreRunHandler` which does not set the server context and the default SDK logger.
* (mempool) [#15328](https://github.com/cosmos/cosmos-sdk/pull/15328) Improve the `PriorityNonceMempool`:
    * Support generic transaction prioritization, instead of `ctx.Priority()`
    * Improve construction through the use of a single `PriorityNonceMempoolConfig` instead of option functions
* (x/authz) [#15164](https://github.com/cosmos/cosmos-sdk/pull/15164) Add `MsgCancelUnbondingDelegation` to staking authorization.
* (server) [#15041](https://github.com/cosmos/cosmos-sdk/pull/15041) Remove unnecessary sleeps from gRPC and API server initiation. The servers will start and accept requests as soon as they're ready.
* (baseapp) [#15023](https://github.com/cosmos/cosmos-sdk/pull/15023) & [#15213](https://github.com/cosmos/cosmos-sdk/pull/15213) Add `MessageRouter` interface to baseapp and pass it to authz, gov and groups instead of concrete type. 
* [#15011](https://github.com/cosmos/cosmos-sdk/pull/15011) Introduce `cosmossdk.io/log` package to provide a consistent logging interface through the SDK. CometBFT logger is now replaced by `cosmossdk.io/log.Logger`.
* (x/staking) [#14864](https://github.com/cosmos/cosmos-sdk/pull/14864) `create-validator` CLI command now takes a json file as an arg instead of having a bunch of required flags to it.
* (x/auth) [#14758](https://github.com/cosmos/cosmos-sdk/pull/14758) Allow transaction event queries to directly passed to Tendermint, which will allow for full query operator support, e.g. `>`.
* (x/evidence) [#14757](https://github.com/cosmos/cosmos-sdk/pull/14757) Evidence messages do not need to implement a `.Type()` anymore.
* (x/auth/tx) [#14751](https://github.com/cosmos/cosmos-sdk/pull/14751) Remove `.Type()` and `Route()` methods from all msgs and `legacytx.LegacyMsg` interface.
* (cli) [#14659](https://github.com/cosmos/cosmos-sdk/pull/14659) Added ability to query blocks by either height/hash `<app> q block --type=height|hash <height|hash>`.
* (x/staking) [#14590](https://github.com/cosmos/cosmos-sdk/pull/14590) Return undelegate amount in MsgUndelegateResponse.
* [#14529](https://github.com/cosmos/cosmos-sdk/pull/14529) Add new property `BondDenom` to `SimulationState` struct.
* (store) [#14439](https://github.com/cosmos/cosmos-sdk/pull/14439) Remove global metric gatherer from store. 
    * By default store has a no op metric gatherer, the application developer must set another metric gatherer or us the provided one in `store/metrics`.
* (store) [#14438](https://github.com/cosmos/cosmos-sdk/pull/14438) Pass logger from baseapp to store. 
* (baseapp) [#14417](https://github.com/cosmos/cosmos-sdk/pull/14417) The store pacakge no longer has a dependency on baseapp. 
* (module) [#14415](https://github.com/cosmos/cosmos-sdk/pull/14415) Loosen assertions in SetOrderBeginBlockers() and SetOrderEndBlockers().
* (store) [#14410](https://github.com/cosmos/cosmos-sdk/pull/14410) `rootmulti.Store.loadVersion` has validation to check if all the module stores' height is correct, it will error if any module store has incorrect height.
* [#14406](https://github.com/cosmos/cosmos-sdk/issues/14406) Migrate usage of `types/store.go` to `store/types/..`.
* (context)[#14384](https://github.com/cosmos/cosmos-sdk/pull/14384) Refactor(context): Pass EventManager to the context as an interface.
* (types) [#14354](https://github.com/cosmos/cosmos-sdk/pull/14354) Improve performance on Context.KVStore and Context.TransientStore by 40%.
* (crypto/keyring) [#14151](https://github.com/cosmos/cosmos-sdk/pull/14151) Move keys presentation from `crypto/keyring` to `client/keys`
* (signing) [#14087](https://github.com/cosmos/cosmos-sdk/pull/14087) Add SignModeHandlerWithContext interface with a new `GetSignBytesWithContext` to get the sign bytes using `context.Context` as an argument to access state.
* (server) [#14062](https://github.com/cosmos/cosmos-sdk/pull/14062) Remove rosetta from server start.
* (crypto) [#3129](https://github.com/cosmos/cosmos-sdk/pull/3129) New armor and keyring key derivation uses aead and encryption uses chacha20poly.

### State Machine Breaking

* (x/group,x/gov) [#16235](https://github.com/cosmos/cosmos-sdk/pull/16235) A group and gov proposal is rejected if the proposal metadata title and summary do not match the proposal title and summary.
* (baseapp) [#15930](https://github.com/cosmos/cosmos-sdk/pull/15930) change vote info provided by prepare and process proposal to the one in the block.
* (x/staking) [#15731](https://github.com/cosmos/cosmos-sdk/pull/15731) Introducing a new index to retrieve the delegations by validator efficiently.
* (x/staking) [#15701](https://github.com/cosmos/cosmos-sdk/pull/15701) The `HistoricalInfoKey` has been updated to use a binary format.
* (x/slashing) [#15580](https://github.com/cosmos/cosmos-sdk/pull/15580) The validator slashing window now stores "chunked" bitmap entries for each validator's signing window instead of a single boolean entry per signing window index.
* (x/staking) [#14590](https://github.com/cosmos/cosmos-sdk/pull/14590) `MsgUndelegateResponse` now includes undelegated amount. `x/staking` module's `keeper.Undelegate` now returns 3 values (completionTime,undelegateAmount,error) instead of 2.
* (x/feegrant) [#14294](https://github.com/cosmos/cosmos-sdk/pull/14294) Moved the logic of rejecting duplicate grant from `msg_server` to `keeper` method.

### API Breaking Changes

* (types) `module.EndBlockAppModule` has been replaced by Core API `appmodule.HasEndBlocker` or `module.HasABCIEndBlock` when needing validator updates.
* (types) `module.BeginBlockAppModule` has been replaced by Core API `appmodule.HasBeginBlocker`.
* (types) [#17358](https://github.com/cosmos/cosmos-sdk/pull/17358) Remove deprecated `sdk.Handler`, use `baseapp.MsgServiceHandler` instead.
* (client) [#17197](https://github.com/cosmos/cosmos-sdk/pull/17197) `keys.Commands` does not take a home directory anymore. It is inferred from the root command.
* (x/staking) [#17157](https://github.com/cosmos/cosmos-sdk/pull/17157) `GetValidatorsByPowerIndexKey` and `ValidateBasic` for historical info takes a validator address codec in order to be able to decode/encode addresses. 
    * `GetOperator()` now returns the address as it is represented in state, by default this is an encoded address
    * `GetConsAddr() ([]byte, error)` returns `[]byte` instead of sdk.ConsAddres. 
    * `FromABCIEvidence` & `GetConsensusAddress(consAc address.Codec)` now take a consensus address codec to be able to decode the incoming address. 
    * (x/distribution) `Delegate` & `SlashValidator` helper function added the mock staking keeper as a parameter passed to the function
* (x/staking) [#17098](https://github.com/cosmos/cosmos-sdk/pull/17098) `NewMsgCreateValidator`, `NewValidator`, `NewMsgCancelUnbondingDelegation`, `NewMsgUndelegate`, `NewMsgBeginRedelegate`, `NewMsgDelegate` and `NewMsgEditValidator`  takes a string instead of `sdk.ValAddress` or `sdk.AccAddress`:
    * `NewRedelegation` and `NewUnbondingDelegation` takes a validatorAddressCodec and a delegatorAddressCodec in order to decode the addresses.
    * `NewRedelegationResponse` takes a string instead of `sdk.ValAddress` or `sdk.AccAddress`.
    * `NewMsgCreateValidator.Validate()` takes an address codec in order to decode the address.
    * `BuildCreateValidatorMsg` takes a ValidatorAddressCodec in order to decode addresses.
* (x/slashing) [#17098](https://github.com/cosmos/cosmos-sdk/pull/17098) `NewMsgUnjail` takes a string instead of `sdk.ValAddress`
* (x/genutil) [#17098](https://github.com/cosmos/cosmos-sdk/pull/17098) `GenAppStateFromConfig`, AddGenesisAccountCmd and `GenTxCmd` takes an addresscodec to decode addresses.
* (x/distribution) [#17098](https://github.com/cosmos/cosmos-sdk/pull/17098) `NewMsgDepositValidatorRewardsPool`, `NewMsgFundCommunityPool`, `NewMsgWithdrawValidatorCommission` and `NewMsgWithdrawDelegatorReward` takes a string instead of `sdk.ValAddress` or `sdk.AccAddress`.
* (x/staking) [#16959](https://github.com/cosmos/cosmos-sdk/pull/16959) Add validator and consensus address codec as staking keeper arguments.
* (x/staking) [#16958](https://github.com/cosmos/cosmos-sdk/pull/16958) DelegationI interface `GetDelegatorAddr` & `GetValidatorAddr` have been migrated to return string instead of sdk.AccAddress and sdk.ValAddress respectively. stakingtypes.NewDelegation takes a string instead of sdk.AccAddress and sdk.ValAddress.
* (testutil) [#16899](https://github.com/cosmos/cosmos-sdk/pull/16899) The *cli testutil* `QueryBalancesExec` has been removed. Use the gRPC or REST query instead.
* (x/staking) [#16795](https://github.com/cosmos/cosmos-sdk/pull/16795) `DelegationToDelegationResponse`, `DelegationsToDelegationResponses`, `RedelegationsToRedelegationResponses` are no longer exported.
* (x/auth/vesting) [#16741](https://github.com/cosmos/cosmos-sdk/pull/16741) Vesting account constructor now return an error with the result of their validate function.
* (x/auth) [#16650](https://github.com/cosmos/cosmos-sdk/pull/16650) The *cli testutil* `QueryAccountExec` has been removed. Use the gRPC or REST query instead.
* (x/auth) [#16621](https://github.com/cosmos/cosmos-sdk/pull/16621) Pass address codec to auth new keeper constructor.
* (x/auth) [#16423](https://github.com/cosmos/cosmos-sdk/pull/16423) `helpers.AddGenesisAccount` has been moved to `x/genutil` to remove the cyclic dependency between `x/auth` and `x/genutil`.
* (baseapp) [#16342](https://github.com/cosmos/cosmos-sdk/pull/16342) NewContext was renamed to NewContextLegacy. The replacement (NewContext) now does not take a header, instead you should set the header via `WithHeaderInfo` or `WithBlockHeight`. Note that `WithBlockHeight` will soon be depreacted and its recommneded to use `WithHeaderInfo`.
* (x/mint) [#16329](https://github.com/cosmos/cosmos-sdk/pull/16329) Use collections for state management:
    * Removed: keeper `GetParams`, `SetParams`, `GetMinter`, `SetMinter`.
* (x/crisis) [#16328](https://github.com/cosmos/cosmos-sdk/pull/16328) Use collections for state management:
    * Removed: keeper `GetConstantFee`, `SetConstantFee` 
* (x/staking) [#16324](https://github.com/cosmos/cosmos-sdk/pull/16324) `NewKeeper` now takes a `KVStoreService` instead of a `StoreKey`, and methods in the `Keeper` now take a `context.Context` instead of a `sdk.Context` and return an `error`. Notable changes:
    * `Validator` method now returns `types.ErrNoValidatorFound` instead of `nil` when not found.
* (x/distribution) [#16302](https://github.com/cosmos/cosmos-sdk/pull/16302) Use collections for FeePool state management.
    * Removed: keeper `GetFeePool`, `SetFeePool`, `GetFeePoolCommunityCoins`
* (types) [#16272](https://github.com/cosmos/cosmos-sdk/pull/16272) `FeeGranter` in the `FeeTx` interface returns `[]byte` instead of `string`. 
* (x/gov) [#16268](https://github.com/cosmos/cosmos-sdk/pull/16268) Use collections for proposal state management (part 2):
    * this finalizes the gov collections migration
    * Removed: types all the key related functions
    * Removed: keeper `InsertActiveProposalsQueue`, `RemoveActiveProposalsQueue`, `InsertInactiveProposalsQueue`, `RemoveInactiveProposalsQueue`, `IterateInactiveProposalsQueue`, `IterateActiveProposalsQueue`, `ActiveProposalsQueueIterator`, `InactiveProposalsQueueIterator`
* (x/slashing) [#16246](https://github.com/cosmos/cosmos-sdk/issues/16246) `NewKeeper` now takes a `KVStoreService` instead of a `StoreKey`, and methods in the `Keeper` now take a `context.Context` instead of a `sdk.Context` and return an `error`. `GetValidatorSigningInfo` now returns an error instead of a `found bool`, the error can be `nil` (found), `ErrNoSigningInfoFound` (not found) and any other error.
* (module) [#16227](https://github.com/cosmos/cosmos-sdk/issues/16227) `manager.RunMigrations()` now take a `context.Context` instead of a `sdk.Context`.
* (x/crisis) [#16216](https://github.com/cosmos/cosmos-sdk/issues/16216) `NewKeeper` now takes a `KVStoreService` instead of a `StoreKey`, methods in the `Keeper` now take a `context.Context` instead of a `sdk.Context` and return an `error` instead of panicking.
* (x/distribution) [#16211](https://github.com/cosmos/cosmos-sdk/pull/16211) Use collections for params state management.
* (cli) [#16209](https://github.com/cosmos/cosmos-sdk/pull/16209) Add API `StartCmdWithOptions` to create customized start command.
* (x/mint) [#16179](https://github.com/cosmos/cosmos-sdk/issues/16179) `NewKeeper` now takes a `KVStoreService` instead of a `StoreKey`, and methods in the `Keeper` now take a `context.Context` instead of a `sdk.Context` and return an `error`.
* (x/gov) [#16171](https://github.com/cosmos/cosmos-sdk/pull/16171) Use collections for proposal state management (part 1):
    * Removed: keeper: `GetProposal`, `UnmarshalProposal`, `MarshalProposal`, `IterateProposal`, `GetProposal`, `GetProposalFiltered`, `GetProposals`, `GetProposalID`, `SetProposalID`
    * Removed: errors unused errors
* (x/gov) [#16164](https://github.com/cosmos/cosmos-sdk/pull/16164) Use collections for vote state management:
    * Removed: types `VoteKey`, `VoteKeys`
    * Removed: keeper `IterateVotes`, `IterateAllVotes`, `GetVotes`, `GetVote`, `SetVote`
* (sims) [#16155](https://github.com/cosmos/cosmos-sdk/pull/16155) 
    * `simulation.NewOperationMsg` now marshals the operation msg as proto bytes instead of legacy amino JSON bytes.
    * `simulation.NewOperationMsg` is now 2-arity instead of 3-arity with the obsolete argument `codec.ProtoCodec` removed.
    * The field `OperationMsg.Msg` is now of type `[]byte` instead of `json.RawMessage`.
* (x/gov) [#16127](https://github.com/cosmos/cosmos-sdk/pull/16127) Use collections for deposit state management:
    * The following methods are removed from the gov keeper: `GetDeposit`, `GetAllDeposits`, `IterateAllDeposits`.
    * The following functions are removed from the gov types: `DepositKey`, `DepositsKey`.
* (x/gov) [#16118](https://github.com/cosmos/cosmos-sdk/pull/16118/) Use collections for constituion and params state management.
* (x/gov) [#16106](https://github.com/cosmos/cosmos-sdk/pull/16106) Remove gRPC query methods from Keeper.
* (x/*all*) [#16052](https://github.com/cosmos/cosmos-sdk/pull/16062) `GetSignBytes` implementations on messages and global legacy amino codec definitions have been removed from all modules.
* (sims) [#16052](https://github.com/cosmos/cosmos-sdk/pull/16062) `GetOrGenerate` no longer requires a codec argument is now 4-arity instead of 5-arity.
* (types/math) [#16040](https://github.com/cosmos/cosmos-sdk/pull/16798) Remove aliases in `types/math.go` (part 2).
* (types/math) [#16040](https://github.com/cosmos/cosmos-sdk/pull/16040) Remove aliases in `types/math.go` (part 1).
* (x/auth) [#16016](https://github.com/cosmos/cosmos-sdk/pull/16016) Use collections for accounts state management:
    * removed: keeper `HasAccountByID`, `AccountAddressByID`, `SetParams
* (x/genutil) [#15999](https://github.com/cosmos/cosmos-sdk/pull/15999) Genutil now takes the `GenesisTxHanlder` interface instead of deliverTx. The interface is implemented on baseapp
* (x/gov) [#15988](https://github.com/cosmos/cosmos-sdk/issues/15988) `NewKeeper` now takes a `KVStoreService` instead of a `StoreKey`, methods in the `Keeper` now take a `context.Context` instead of a `sdk.Context` and return an `error` (instead of panicking or returning a `found bool`). Iterators callback functions now return an error instead of a `bool`.
* (x/auth) [#15985](https://github.com/cosmos/cosmos-sdk/pull/15985) The `AccountKeeper` does not expose the `QueryServer` and `MsgServer` APIs anymore.
* (x/authz) [#15962](https://github.com/cosmos/cosmos-sdk/issues/15962) `NewKeeper` now takes a `KVStoreService` instead of a `StoreKey`, methods in the `Keeper` now take a `context.Context` instead of a `sdk.Context`. The `Authorization` interface's `Accept` method now takes a `context.Context` instead of a `sdk.Context`.
* (x/distribution) [#15948](https://github.com/cosmos/cosmos-sdk/issues/15948) `NewKeeper` now takes a `KVStoreService` instead of a `StoreKey` and methods in the `Keeper` now take a `context.Context` instead of a `sdk.Context`. Keeper methods also now return an `error`.
* (x/bank) [#15891](https://github.com/cosmos/cosmos-sdk/issues/15891) `NewKeeper` now takes a `KVStoreService` instead of a `StoreKey` and methods in the `Keeper` now take a `context.Context` instead of a `sdk.Context`. Also `FundAccount` and `FundModuleAccount` from the `testutil` package accept a `context.Context` instead of a `sdk.Context`, and it's position was moved to the first place.
* (x/slashing) [#15875](https://github.com/cosmos/cosmos-sdk/pull/15875) `x/slashing.NewAppModule` now requires an `InterfaceRegistry` parameter.
* (x/crisis) [#15852](https://github.com/cosmos/cosmos-sdk/pull/15852) Crisis keeper now takes a instance of the address codec to be able to decode user addresses
* (x/auth) [#15822](https://github.com/cosmos/cosmos-sdk/pull/15822) The type of struct field `ante.HandlerOptions.SignModeHandler` has been changed to `x/tx/signing.HandlerMap`.
* (client) [#15822](https://github.com/cosmos/cosmos-sdk/pull/15822) The return type of the interface method `TxConfig.SignModeHandler` has been changed to `x/tx/signing.HandlerMap`.
    * The signature of `VerifySignature` has been changed to accept a `x/tx/signing.HandlerMap` and other structs from `x/tx` as arguments.
    * The signature of `NewTxConfigWithTextual` has been deprecated and its signature changed to accept a `SignModeOptions`.
    * The signature of `NewSigVerificationDecorator` has been changed to accept a `x/tx/signing.HandlerMap`.
* (x/bank) [#15818](https://github.com/cosmos/cosmos-sdk/issues/15818) `BaseViewKeeper`'s `Logger` method now doesn't require a context. `NewBaseKeeper`, `NewBaseSendKeeper` and `NewBaseViewKeeper` now also require a `log.Logger` to be passed in.
* (x/genutil) [#15679](https://github.com/cosmos/cosmos-sdk/pull/15679) `MigrateGenesisCmd` now takes a `MigrationMap` instead of having the SDK genesis migration hardcoded.
* (client) [#15673](https://github.com/cosmos/cosmos-sdk/pull/15673) Move `client/keys.OutputFormatJSON` and `client/keys.OutputFormatText` to `client/flags` package.
* (x/*all*) [#15648](https://github.com/cosmos/cosmos-sdk/issues/15648) Make `SetParams` consistent across all modules and validate the params at the message handling instead of `SetParams` method.
* (codec) [#15600](https://github.com/cosmos/cosmos-sdk/pull/15600) [#15873](https://github.com/cosmos/cosmos-sdk/pull/15873) add support for getting signers to `codec.Codec` and `InterfaceRegistry`:
    * `InterfaceRegistry` is has unexported methods and implements `protodesc.Resolver` plus the `RangeFiles` and `SigningContext` methods. All implementations of `InterfaceRegistry` by other users must now embed the official implementation.
    * `Codec` has new methods `InterfaceRegistry`, `GetMsgAnySigners`, `GetMsgV1Signers`, and `GetMsgV2Signers` as well as unexported methods. All implementations of `Codec` by other users must now embed an official implementation from the `codec` package.
    * `AminoCodec` is marked as deprecated and no longer implements `Codec.
* (client) [#15597](https://github.com/cosmos/cosmos-sdk/pull/15597) `RegisterNodeService` now requires a config parameter.
* (x/nft) [#15588](https://github.com/cosmos/cosmos-sdk/pull/15588) `NewKeeper` now takes a `KVStoreService` instead of a `StoreKey` and methods in the `Keeper` now take a `context.Context` instead of a `sdk.Context`. 
* (baseapp) [#15568](https://github.com/cosmos/cosmos-sdk/pull/15568) `SetIAVLLazyLoading` is removed from baseapp.
* (x/genutil) [#15567](https://github.com/cosmos/cosmos-sdk/pull/15567) `CollectGenTxsCmd` & `GenTxCmd` takes a address.Codec to be able to decode addresses.
* (x/bank) [#15567](https://github.com/cosmos/cosmos-sdk/pull/15567) `GenesisBalance.GetAddress` now returns a string instead of `sdk.AccAddress`
    * `MsgSendExec` test helper function now takes a address.Codec 
* (x/auth) [#15520](https://github.com/cosmos/cosmos-sdk/pull/15520) `NewAccountKeeper` now takes a `KVStoreService` instead of a `StoreKey` and methods in the `Keeper` now take a `context.Context` instead of a `sdk.Context`. 
* (baseapp) [#15519](https://github.com/cosmos/cosmos-sdk/pull/15519/files) `runTxMode`s were renamed to `execMode`. `ModeDeliver` as changed to `ModeFinalize` and a new `ModeVoteExtension` was added for vote extensions.
* (baseapp) [#15519](https://github.com/cosmos/cosmos-sdk/pull/15519/files) Writing of state to the multistore was moved to `FinalizeBlock`. `Commit` still handles the commiting values to disk. 
* (baseapp) [#15519](https://github.com/cosmos/cosmos-sdk/pull/15519/files) Calls to BeginBlock and EndBlock have been replaced with core api beginblock & endblock. 
* (baseapp) [#15519](https://github.com/cosmos/cosmos-sdk/pull/15519/files) BeginBlock and EndBlock are now internal to baseapp. For testing, user must call `FinalizeBlock`. BeginBlock and EndBlock calls are internal to Baseapp. 
* (baseapp) [#15519](https://github.com/cosmos/cosmos-sdk/pull/15519/files) All calls to ABCI methods now accept a pointer of the abci request and response types
* (x/consensus) [#15517](https://github.com/cosmos/cosmos-sdk/pull/15517) `NewKeeper` now takes a `KVStoreService` instead of a `StoreKey`.
* (x/bank) [#15477](https://github.com/cosmos/cosmos-sdk/pull/15477) `banktypes.NewMsgMultiSend` and `keeper.InputOutputCoins` only accept one input.
* (server) [#15358](https://github.com/cosmos/cosmos-sdk/pull/15358) Remove `server.ErrorCode` that was not used anywhere.
* (x/capability) [#15344](https://github.com/cosmos/cosmos-sdk/pull/15344) Capability module was removed and is now housed in [IBC-GO](https://github.com/cosmos/ibc-go). 
* (mempool) [#15328](https://github.com/cosmos/cosmos-sdk/pull/15328) The `PriorityNonceMempool` is now generic over type `C comparable` and takes a single `PriorityNonceMempoolConfig[C]` argument. See `DefaultPriorityNonceMempoolConfig` for how to construct the configuration and a `TxPriority` type.
* [#15299](https://github.com/cosmos/cosmos-sdk/pull/15299) Remove `StdTx` transaction and signing APIs. No SDK version has actually supported `StdTx` since before Stargate.
* [#15284](https://github.com/cosmos/cosmos-sdk/pull/15284)
* (x/gov) [#15284](https://github.com/cosmos/cosmos-sdk/pull/15284) `NewKeeper` now requires `codec.Codec`.
* (x/authx) [#15284](https://github.com/cosmos/cosmos-sdk/pull/15284) `NewKeeper` now requires `codec.Codec`.
    * `types/tx.Tx` no longer implements `sdk.Tx`.
    * `sdk.Tx` now requires a new method `GetMsgsV2()`.
    * `sdk.Msg.GetSigners` was deprecated and is no longer supported. Use the `cosmos.msg.v1.signer` protobuf annotation instead.
    * `TxConfig` has a new method `SigningContext() *signing.Context`.
    * `SigVerifiableTx.GetSigners()` now returns `([][]byte, error)` instead of `[]sdk.AccAddress`.
    * `AccountKeeper` now has an `AddressCodec() address.Codec` method and the expected `AccountKeeper` for `x/auth/ante` expects this method.
* [#15211](https://github.com/cosmos/cosmos-sdk/pull/15211) Remove usage of `github.com/cometbft/cometbft/libs/bytes.HexBytes` in favor of `[]byte` thorough the SDK.
* (crypto) [#15070](https://github.com/cosmos/cosmos-sdk/pull/15070) `GenerateFromPassword` and `Cost` from `bcrypt.go` now take a `uint32` instead of a `int` type.  
* (types) [#15067](https://github.com/cosmos/cosmos-sdk/pull/15067) Remove deprecated alias from `types/errors`. Use `cosmossdk.io/errors` instead.
* (server) [#15041](https://github.com/cosmos/cosmos-sdk/pull/15041) Refactor how gRPC and API servers are started to remove unnecessary sleeps:
    * `api.Server#Start` now accepts a `context.Context`. The caller is responsible for ensuring that the context is canceled such that the API server can gracefully exit. The caller does not need to stop the server.
    * To start the gRPC server you must first create the server via `NewGRPCServer`, after which you can start the gRPC server via `StartGRPCServer` which accepts a `context.Context`. The caller is responsible for ensuring that the context is canceled such that the gRPC server can gracefully exit. The caller does not need to stop the server.
    * Rename `WaitForQuitSignals` to `ListenForQuitSignals`. Note, this function is no longer blocking. Thus the caller is expected to provide a `context.CancelFunc` which indicates that when a signal is caught, that any spawned processes can gracefully exit.
    * Remove `ServerStartTime` constant.
* [#15011](https://github.com/cosmos/cosmos-sdk/pull/15011) All functions that were taking a CometBFT logger, now take `cosmossdk.io/log.Logger` instead.
* (simapp) [#14977](https://github.com/cosmos/cosmos-sdk/pull/14977) Move simulation helpers functions (`AppStateFn` and `AppStateRandomizedFn`) to `testutil/sims`. These takes an extra genesisState argument which is the default state of the app.
* (x/bank) [#14894](https://github.com/cosmos/cosmos-sdk/pull/14894) Allow a human readable denomination for coins when querying bank balances. Added a `ResolveDenom` parameter to `types.QueryAllBalancesRequest`.
* [#14847](https://github.com/cosmos/cosmos-sdk/pull/14847) App and ModuleManager methods `InitGenesis`, `ExportGenesis`, `BeginBlock` and `EndBlock` now also return an error.
* (x/upgrade) [#14764](https://github.com/cosmos/cosmos-sdk/pull/14764) The `x/upgrade` module is extracted to have a separate go.mod file which allows it to be a standalone module. 
* (x/auth) [#14758](https://github.com/cosmos/cosmos-sdk/pull/14758) Refactor transaction searching:
    * Refactor `QueryTxsByEvents` to accept a `query` of type `string` instead of `events` of type `[]string`
    * Refactor CLI methods to accept `--query` flag instead of `--events`
    * Pass `prove=false` to Tendermint's `TxSearch` RPC method
* (simulation) [#14751](https://github.com/cosmos/cosmos-sdk/pull/14751) Remove the `MsgType` field from `simulation.OperationInput` struct.
* (store) [#14746](https://github.com/cosmos/cosmos-sdk/pull/14746) Extract Store in its own go.mod and rename the package to `cosmossdk.io/store`.
* (x/nft) [#14725](https://github.com/cosmos/cosmos-sdk/pull/14725) Extract NFT in its own go.mod and rename the package to `cosmossdk.io/x/nft`.
* (x/gov) [#14720](https://github.com/cosmos/cosmos-sdk/pull/14720) Add an expedited field in the gov v1 proposal and `MsgNewMsgProposal`.
* (x/feegrant) [#14649](https://github.com/cosmos/cosmos-sdk/pull/14649) Extract Feegrant in its own go.mod and rename the package to `cosmossdk.io/x/feegrant`.
* (tx) [#14634](https://github.com/cosmos/cosmos-sdk/pull/14634) Move the `tx` go module to `x/tx`.
* (store/streaming)[#14603](https://github.com/cosmos/cosmos-sdk/pull/14603) `StoreDecoderRegistry` moved from store to `types/simulations` this breaks the `AppModuleSimulation` interface. 
* (snapshots) [#14597](https://github.com/cosmos/cosmos-sdk/pull/14597) Move `snapshots` to `store/snapshots`, rename and bump proto package to v1.
* (x/staking) [#14590](https://github.com/cosmos/cosmos-sdk/pull/14590) `MsgUndelegateResponse` now includes undelegated amount. `x/staking` module's `keeper.Undelegate` now returns 3 values (completionTime,undelegateAmount,error)  instead of 2.
* (crypto/keyring) [#14151](https://github.com/cosmos/cosmos-sdk/pull/14151) Move keys presentation from `crypto/keyring` to `client/keys`
* (baseapp) [#14050](https://github.com/cosmos/cosmos-sdk/pull/14050) Refactor `ABCIListener` interface to accept Go contexts.
* (x/auth) [#13850](https://github.com/cosmos/cosmos-sdk/pull/13850/) Remove `MarshalYAML` methods from module (`x/...`) types.
* (modules) [#13850](https://github.com/cosmos/cosmos-sdk/pull/13850) and [#14046](https://github.com/cosmos/cosmos-sdk/pull/14046) Remove gogoproto stringer annotations. This removes the custom `String()` methods on all types that were using the annotations.
* (x/evidence) [14724](https://github.com/cosmos/cosmos-sdk/pull/14724) Extract Evidence in its own go.mod and rename the package to `cosmossdk.io/x/evidence`.
* (crypto/keyring) [#13734](https://github.com/cosmos/cosmos-sdk/pull/13834) The keyring's `Sign` method now takes a new `signMode` argument. It is only used if the signing key is a Ledger hardware device. You can set it to 0 in all other cases.
* (snapshots) [14048](https://github.com/cosmos/cosmos-sdk/pull/14048) Move the Snapshot package to the store package. This is done in an effort group all storage related logic under one package.
* (signing) [#13701](https://github.com/cosmos/cosmos-sdk/pull/) Add `context.Context` as an argument `x/auth/signing.VerifySignature`.
* (store) [#11825](https://github.com/cosmos/cosmos-sdk/pull/11825) Make extension snapshotter interface safer to use, renamed the util function `WriteExtensionItem` to `WriteExtensionPayload`.

### Client Breaking Changes

* (abci) [#15845](https://github.com/cosmos/cosmos-sdk/pull/15845) Remove duplicating events in `logs`.
* (abci) [#15845](https://github.com/cosmos/cosmos-sdk/pull/15845) Add `msg_index` to all event attributes to associate events and messages.
* (x/staking) [#15701](https://github.com/cosmos/cosmos-sdk/pull/15701) `HistoricalInfoKey` now has a binary format.
* (store/streaming) [#15519](https://github.com/cosmos/cosmos-sdk/pull/15519/files) State Streaming removed emitting of beginblock, endblock and delivertx in favour of emitting FinalizeBlock. 
* (baseapp) [#15519](https://github.com/cosmos/cosmos-sdk/pull/15519/files) BeginBlock & EndBlock events have begin or endblock in the events in order to identify which stage they are emitted from since they are returned to comet as FinalizeBlock events.
* (grpc-web) [#14652](https://github.com/cosmos/cosmos-sdk/pull/14652) Use same port for gRPC-Web and the API server.

### CLI Breaking Changes

* (all) The migration of modules to [AutoCLI](https://docs.cosmos.network/main/core/autocli) led to no changes in UX but a [small change in CLI outputs](https://github.com/cosmos/cosmos-sdk/issues/16651) where results can be nested.
* (all) Query pagination flags have been renamed with the migration to AutoCLI:
    * `--reverse` -> `--page-reverse`
    * `--offset` -> `--page-offset`
    * `--limit` -> `--page-limit`
    * `--count-total` -> `--page-count-total`
* (cli) [#17184](https://github.com/cosmos/cosmos-sdk/pull/17184) All json keys returned by the `status` command are now snake case instead of pascal case.
* (server) [#17177](https://github.com/cosmos/cosmos-sdk/pull/17177) Remove `iavl-lazy-loading` configuration.
* (x/gov) [#16987](https://github.com/cosmos/cosmos-sdk/pull/16987) In `<appd> query gov proposals` the proposal status flag have renamed from `--status` to `--proposal-status`. Additonally, that flags now uses the ENUM values: `PROPOSAL_STATUS_DEPOSIT_PERIOD`, `PROPOSAL_STATUS_VOTING_PERIOD`, `PROPOSAL_STATUS_PASSED`, `PROPOSAL_STATUS_REJECTED`, `PROPOSAL_STATUS_FAILED`.
* (x/bank) [#16899](https://github.com/cosmos/cosmos-sdk/pull/16899) With the migration to AutoCLI some bank commands have been split in two: 
    * Use `total-supply` (or `total`) for querying the total supply and `total-supply-of` for querying the supply of a specific denom. 
    * Use `denoms-metadata` for querying all denom metadata and `denom-metadata` for querying a specific denom metadata.
* (rosetta) [#16276](https://github.com/cosmos/cosmos-sdk/issues/16276) Rosetta migration to standalone repo.
* (cli) [#15826](https://github.com/cosmos/cosmos-sdk/pull/15826) Remove `<appd> q account` command. Use `<appd> q auth account` instead.
* (cli) [#15299](https://github.com/cosmos/cosmos-sdk/pull/15299) Remove `--amino` flag from `sign` and `multi-sign` commands. Amino `StdTx` has been deprecated for a while. Amino JSON signing still works as expected. 
* (x/gov) [#14880](https://github.com/cosmos/cosmos-sdk/pull/14880) Remove `<app> tx gov submit-legacy-proposal cancel-software-upgrade` and `software-upgrade` commands. These commands are now in the `x/upgrade` module and using gov v1. Use `tx upgrade software-upgrade` instead.
* (x/staking) [#14864](https://github.com/cosmos/cosmos-sdk/pull/14864) `create-validator` CLI command now takes a json file as an arg instead of having a bunch of required flags to it.
* (cli) [#14659](https://github.com/cosmos/cosmos-sdk/pull/14659) `<app> q block <height>` is removed as it just output json. The new command allows either height/hash and is `<app> q block --type=height|hash <height|hash>`. 
* (grpc-web) [#14652](https://github.com/cosmos/cosmos-sdk/pull/14652) Remove `grpc-web.address` flag.
* (client) [#14342](https://github.com/cosmos/cosmos-sdk/pull/14342) `<app> config` command is now a sub-command. Use `<app> config --help` to learn more.

### Bug Fixes

* (runtime) [#17284](https://github.com/cosmos/cosmos-sdk/pull/17284) Properly allow to combine depinject-enabled modules and non-depinject-enabled modules in app v2.
* (baseapp) [#17251](https://github.com/cosmos/cosmos-sdk/pull/17251) VerifyVoteExtensions and ExtendVote initialize their own contexts/states, allowing VerifyVoteExtensions being called without ExtendVote.
* (x/distribution) [#17236](https://github.com/cosmos/cosmos-sdk/pull/17236) Using "validateCommunityTax" in "Params.ValidateBasic", preventing panic when field "CommunityTax" is nil.
* (x/auth) [#17209](https://github.com/cosmos/cosmos-sdk/pull/17209) Internal error on AccountInfo when account's public key is not set.
* (server) [#17181](https://github.com/cosmos/cosmos-sdk/pull/17181) Fix `db_backend` lookup fallback from `config.toml`.
* (x/bank) [#17170](https://github.com/cosmos/cosmos-sdk/pull/17170) Avoid empty spendable error message on send coins.
* (baseapp) [#17159](https://github.com/cosmos/cosmos-sdk/pull/17159) Validators can propose blocks that exceed the gas limit.
* (x/group) [#17146](https://github.com/cosmos/cosmos-sdk/pull/17146) Rename x/group legacy ORM package's error codespace from "orm" to "legacy_orm", preventing collisions with ORM's error codespace "orm".
* (types/query) [#16905](https://github.com/cosmos/cosmos-sdk/pull/16905) Collections Pagination now applies proper count when filtering results.
* (x/bank) [#16841](https://github.com/cosmos/cosmos-sdk/pull/16841) Correctly process legacy `DenomAddressIndex` values.
* (x/auth/vesting) [#16733](https://github.com/cosmos/cosmos-sdk/pull/16733) Panic on overflowing and negative EndTimes when creating a PeriodicVestingAccount.
* (x/consensus) [#16713](https://github.com/cosmos/cosmos-sdk/pull/16713) Add missing ABCI param in `MsgUpdateParams`.
* (baseapp) [#16700](https://github.com/cosmos/cosmos-sdk/pull/16700) Fix consensus failure in returning no response to malformed transactions.
* [#16639](https://github.com/cosmos/cosmos-sdk/pull/16639) Make sure we don't execute blocks beyond the halt height.
* (baseapp) [#16613](https://github.com/cosmos/cosmos-sdk/pull/16613) Ensure each message in a transaction has a registered handler, otherwise `CheckTx` will fail.
* (baseapp) [#16596](https://github.com/cosmos/cosmos-sdk/pull/16596) Return error during `ExtendVote` and `VerifyVoteExtension` if the request height is earlier than `VoteExtensionsEnableHeight`.
* [#16547](https://github.com/cosmos/cosmos-sdk/pull/16547) Ensure a transaction's gas limit cannot exceed the block gas limit.
* (baseapp) [#16259](https://github.com/cosmos/cosmos-sdk/pull/16259) Ensure the `Context` block height is correct after `InitChain` and prior to the second block.
* (x/gov) [#16231](https://github.com/cosmos/cosmos-sdk/pull/16231) Fix Rawlog JSON formatting of proposal_vote option field.* (cli) [#16138](https://github.com/cosmos/cosmos-sdk/pull/16138) Fix snapshot commands panic if snapshot don't exists.
* (x/staking) [#16043](https://github.com/cosmos/cosmos-sdk/pull/16043) Call `AfterUnbondingInitiated` hook for new unbonding entries only and fix `UnbondingDelegation` entries handling. This is a behavior change compared to Cosmos SDK v0.47.x, now the hook is called only for new unbonding entries.
* (types) [#16010](https://github.com/cosmos/cosmos-sdk/pull/16010) Let `module.CoreAppModuleBasicAdaptor` fallback to legacy genesis handling.
* (types) [#15691](https://github.com/cosmos/cosmos-sdk/pull/15691) Make `Coin.Validate()` check that `.Amount` is not nil.
* (x/crypto) [#15258](https://github.com/cosmos/cosmos-sdk/pull/15258) Write keyhash file with permissions 0600 instead of 0555.
* (x/auth) [#15059](https://github.com/cosmos/cosmos-sdk/pull/15059) `ante.CountSubKeys` returns 0 when passing a nil `Pubkey`.
* (x/capability) [#15030](https://github.com/cosmos/cosmos-sdk/pull/15030) Prevent `x/capability` from consuming `GasMeter` gas during `InitMemStore`
* (types/coin) [#14739](https://github.com/cosmos/cosmos-sdk/pull/14739) Deprecate the method `Coin.IsEqual` in favour of  `Coin.Equal`. The difference between the two methods is that the first one results in a panic when denoms are not equal. This panic lead to unexpected behavior.

### Deprecated

* (types) [#16980](https://github.com/cosmos/cosmos-sdk/pull/16980) Deprecate `IntProto` and `DecProto`. Instead, `math.Int` and `math.LegacyDec` should be used respectively. Both types support `Marshal` and `Unmarshal` for binary serialization.
* (x/staking) [#14567](https://github.com/cosmos/cosmos-sdk/pull/14567) The `delegator_address` field of `MsgCreateValidator` has been deprecated.
   The validator address bytes and delegator address bytes refer to the same account while creating validator (defer only in bech32 notation).

## [v0.47.4](https://github.com/cosmos/cosmos-sdk/releases/tag/v0.47.4) - 2023-07-17

### Features

* (sims) [#16656](https://github.com/cosmos/cosmos-sdk/pull/16656) Add custom max gas for block for sim config with unlimited as default.

### Improvements

* (cli) [#16856](https://github.com/cosmos/cosmos-sdk/pull/16856) Improve `simd prune` UX by using the app default home directory and set pruning method as first variable argument (defaults to default). `pruning.PruningCmd` rest unchanged for API compability, use `pruning.Cmd` instead.
* (testutil) [#16704](https://github.com/cosmos/cosmos-sdk/pull/16704) Make app config configurator for testing configurable with external modules.
* (deps) [#16565](https://github.com/cosmos/cosmos-sdk/pull/16565) Bump CometBFT to [v0.37.2](https://github.com/cometbft/cometbft/blob/v0.37.2/CHANGELOG.md).

### Bug Fixes

* (x/auth) [#16994](https://github.com/cosmos/cosmos-sdk/pull/16994) Fix regression where querying transactions events with `<=` or `>=` would not work.
* (server) [#16827](https://github.com/cosmos/cosmos-sdk/pull/16827) Properly use `--trace` flag (before it was setting the trace level instead of displaying the stacktraces).
* (x/auth) [#16554](https://github.com/cosmos/cosmos-sdk/pull/16554) `ModuleAccount.Validate` now reports a nil `.BaseAccount` instead of panicking.
* [#16588](https://github.com/cosmos/cosmos-sdk/pull/16588) Propogate snapshotter failures to the caller, (it would create an empty snapshot silently before).
* (x/slashing) [#16784](https://github.com/cosmos/cosmos-sdk/pull/16784) Emit event with the correct reason in `SlashWithInfractionReason`.

## [v0.47.3](https://github.com/cosmos/cosmos-sdk/releases/tag/v0.47.3) - 2023-06-08

### Features

* (baseapp) [#16290](https://github.com/cosmos/cosmos-sdk/pull/16290) Add circuit breaker setter in baseapp.
* (x/group) [#16191](https://github.com/cosmos/cosmos-sdk/pull/16191) Add EventProposalPruned event to group module whenever a proposal is pruned.
* (tx) [#15992](https://github.com/cosmos/cosmos-sdk/pull/15992) Add `WithExtensionOptions` in tx Factory to allow `SetExtensionOptions` with given extension options.

### Improvements

* (baseapp) [#16407](https://github.com/cosmos/cosmos-sdk/pull/16407) Make `DefaultProposalHandler.ProcessProposalHandler` return a ProcessProposal NoOp when using none or a NoOp mempool.
* (deps) [#16083](https://github.com/cosmos/cosmos-sdk/pull/16083) Bumps `proto-builder` image to 0.13.0.
* (client) [#16075](https://github.com/cosmos/cosmos-sdk/pull/16075) Partly revert [#15953](https://github.com/cosmos/cosmos-sdk/issues/15953) and `factory.Prepare` now does nothing in offline mode.
* (server) [#15984](https://github.com/cosmos/cosmos-sdk/pull/15984) Use `cosmossdk.io/log` package for logging instead of CometBFT logger. NOTE: v0.45 and v0.46 were not using CometBFT logger either. This keeps the same underlying logger (zerolog) as in v0.45.x+ and v0.46.x+ but now properly supporting filtered logging.
* (gov) [#15979](https://github.com/cosmos/cosmos-sdk/pull/15979) Improve gov error message when failing to convert v1 proposal to v1beta1.
* (store) [#16067](https://github.com/cosmos/cosmos-sdk/pull/16067) Add local snapshots management commands.
* (server) [#16061](https://github.com/cosmos/cosmos-sdk/pull/16061) Add Comet bootstrap command.
* (snapshots) [#16060](https://github.com/cosmos/cosmos-sdk/pull/16060) Support saving and restoring snapshot locally.
* (x/staking) [#16068](https://github.com/cosmos/cosmos-sdk/pull/16068) Update simulation to allow non-EOA accounts to stake.
* (server) [#16142](https://github.com/cosmos/cosmos-sdk/pull/16142) Remove JSON Indentation from the GRPC to REST gateway's responses. (Saving bandwidth)
* (types) [#16145](https://github.com/cosmos/cosmos-sdk/pull/16145) Rename interface `ExtensionOptionI` back to `TxExtensionOptionI` to avoid breaking change.
* (baseapp) [#16193](https://github.com/cosmos/cosmos-sdk/pull/16193) Add `Close` method to `BaseApp` for custom app to cleanup resource in graceful shutdown.

### Bug Fixes

* Fix [barberry](https://forum.cosmos.network/t/cosmos-sdk-security-advisory-barberry/10825) security vulnerability.
* (server) [#16395](https://github.com/cosmos/cosmos-sdk/pull/16395) Do not override some Comet config is purposely set differently in `InterceptConfigsPreRunHandler`.
* (store) [#16449](https://github.com/cosmos/cosmos-sdk/pull/16449) Fix StateSync Restore by excluding memory store.
* (cli) [#16312](https://github.com/cosmos/cosmos-sdk/pull/16312) Allow any addresses in `client.ValidatePromptAddress`.
* (x/group) [#16017](https://github.com/cosmos/cosmos-sdk/pull/16017) Correctly apply account number in group v2 migration.

### API Breaking Changes

* (testutil) [#14991](https://github.com/cosmos/cosmos-sdk/pull/14991) The `testutil/testdata_pulsar` package has moved to `testutil/testdata/testpb`.  Chains will not notice this breaking change as this package contains testing utilities only used by the SDK internally.

## [v0.47.2](https://github.com/cosmos/cosmos-sdk/releases/tag/v0.47.2) - 2023-04-27

### Improvements

* (x/evidence) [#15908](https://github.com/cosmos/cosmos-sdk/pull/15908) Update the equivocation handler to work with ICS by removing a pubkey check that was performing a no-op for consumer chains.
* (x/slashing) [#15908](https://github.com/cosmos/cosmos-sdk/pull/15908) Remove the validators' pubkey check in the signature handler in order to work with ICS.
* (deps) [#15957](https://github.com/cosmos/cosmos-sdk/pull/15957) Bump CometBFT to [v0.37.1](https://github.com/cometbft/cometbft/blob/v0.37.1/CHANGELOG.md#v0371).
* (store) [#15683](https://github.com/cosmos/cosmos-sdk/pull/15683) `rootmulti.Store.CacheMultiStoreWithVersion` now can handle loading archival states that don't persist any of the module stores the current state has.
* [#15448](https://github.com/cosmos/cosmos-sdk/pull/15448) Automatically populate the block timestamp for historical queries. In contexts where the block timestamp is needed for previous states, the timestamp will now be set. Note, when querying against a node it must be re-synced in order to be able to automatically populate the block timestamp. Otherwise, the block timestamp will be populated for heights going forward once upgraded.
* [#14019](https://github.com/cosmos/cosmos-sdk/issues/14019) Remove the interface casting to allow other implementations of a `CommitMultiStore`.
* (simtestutil) [#15903](https://github.com/cosmos/cosmos-sdk/pull/15903) Add `AppStateFnWithExtendedCbs` with moduleStateCb callback function to allow access moduleState.

### Bug Fixes

* (baseapp) [#15789](https://github.com/cosmos/cosmos-sdk/pull/15789) Ensure `PrepareProposal` and `ProcessProposal` respect `InitialHeight` set by CometBFT when set to a value greater than 1.
* (types) [#15433](https://github.com/cosmos/cosmos-sdk/pull/15433) Allow disabling of account address caches (for printing bech32 account addresses).
* (client/keys) [#15876](https://github.com/cosmos/cosmos-sdk/pull/15876) Fix the JSON output `<appd> keys list --output json` when there are no keys.

## [v0.47.1](https://github.com/cosmos/cosmos-sdk/releases/tag/v0.47.1) - 2023-03-23

### Features

* (x/bank) [#15265](https://github.com/cosmos/cosmos-sdk/pull/15265) Update keeper interface to include `GetAllDenomMetaData`.
* (x/groups) [#14879](https://github.com/cosmos/cosmos-sdk/pull/14879) Add `Query/Groups` query to get all the groups.
* (x/gov,cli) [#14718](https://github.com/cosmos/cosmos-sdk/pull/14718) Added `AddGovPropFlagsToCmd` and `ReadGovPropFlags` functions.
* (cli) [#14655](https://github.com/cosmos/cosmos-sdk/pull/14655) Add a new command to list supported algos.
* (x/genutil,cli) [#15147](https://github.com/cosmos/cosmos-sdk/pull/15147) Add `--initial-height` flag to cli init cmd to provide `genesis.json` with user-defined initial block height.

### Improvements

* (x/distribution) [#15462](https://github.com/cosmos/cosmos-sdk/pull/15462) Add delegator address to the event for withdrawing delegation rewards.
* [#14609](https://github.com/cosmos/cosmos-sdk/pull/14609) Add `RetryForBlocks` method to use in tests that require waiting for a transaction to be included in a block.

### Bug Fixes

* (baseapp) [#15487](https://github.com/cosmos/cosmos-sdk/pull/15487) Reset state before calling PrepareProposal and ProcessProposal.
* (cli) [#15123](https://github.com/cosmos/cosmos-sdk/pull/15123) Fix the CLI `offline` mode behavior to be really offline. The API of `clienttx.NewFactoryCLI` is updated to return an error. 

### Deprecated

* (x/genutil) [#15316](https://github.com/cosmos/cosmos-sdk/pull/15316) Remove requirement on node & IP being included in a gentx.

## [v0.47.0](https://github.com/cosmos/cosmos-sdk/releases/tag/v0.47.0) - 2023-03-14

### Features

* (x/gov) [#15151](https://github.com/cosmos/cosmos-sdk/pull/15151) Add `burn_vote_quorum`, `burn_proposal_deposit_prevote` and `burn_vote_veto` params to allow applications to decide if they would like to burn deposits
* (client) [#14509](https://github.com/cosmos/cosmos-sdk/pull/#14509) Added `AddKeyringFlags` function.
* (x/bank) [#14045](https://github.com/cosmos/cosmos-sdk/pull/14045) Add CLI command `spendable-balances`, which also accepts the flag `--denom`.
* (x/slashing, x/staking) [#14363](https://github.com/cosmos/cosmos-sdk/pull/14363) Add the infraction a validator commited type as an argument to a `SlashWithInfractionReason` keeper method.
* (client) [#14051](https://github.com/cosmos/cosmos-sdk/pull/14051) Add `--grpc` client option.
* (x/genutil) [#14149](https://github.com/cosmos/cosmos-sdk/pull/14149) Add `genutilcli.GenesisCoreCommand` command, which contains all genesis-related sub-commands.
* (x/evidence) [#13740](https://github.com/cosmos/cosmos-sdk/pull/13740) Add new proto field `hash` of type `string` to `QueryEvidenceRequest` which helps to decode the hash properly while using query API.
* (core) [#13306](https://github.com/cosmos/cosmos-sdk/pull/13306) Add a `FormatCoins` function to in `core/coins` to format sdk Coins following the Value Renderers spec.
* (math) [#13306](https://github.com/cosmos/cosmos-sdk/pull/13306) Add `FormatInt` and `FormatDec` functiosn in `math` to format integers and decimals following the Value Renderers spec.
* (x/staking) [#13122](https://github.com/cosmos/cosmos-sdk/pull/13122) Add `UnbondingCanComplete` and `PutUnbondingOnHold` to `x/staking` module.
* [#13437](https://github.com/cosmos/cosmos-sdk/pull/13437) Add new flag `--modules-to-export` in `simd export` command to export only selected modules.
* [#13298](https://github.com/cosmos/cosmos-sdk/pull/13298) Add `AddGenesisAccount` helper func in x/auth module which helps adding accounts to genesis state.
* (x/authz) [#12648](https://github.com/cosmos/cosmos-sdk/pull/12648) Add an allow list, an optional list of addresses allowed to receive bank assets via authz MsgSend grant.
* (sdk.Coins) [#12627](https://github.com/cosmos/cosmos-sdk/pull/12627) Make a Denoms method on sdk.Coins.
* (testutil) [#12973](https://github.com/cosmos/cosmos-sdk/pull/12973) Add generic `testutil.RandSliceElem` function which selects a random element from the list.
* (client) [#12936](https://github.com/cosmos/cosmos-sdk/pull/12936) Add capability to preprocess transactions before broadcasting from a higher level chain.
* (cli) [#13064](https://github.com/cosmos/cosmos-sdk/pull/13064) Add `debug prefixes` to list supported HRP prefixes via .
* (ledger) [#12935](https://github.com/cosmos/cosmos-sdk/pull/12935) Generalize Ledger integration to allow for different apps or keytypes that use SECP256k1.
* (x/bank) [#11981](https://github.com/cosmos/cosmos-sdk/pull/11981) Create the `SetSendEnabled` endpoint for managing the bank's SendEnabled settings.
* (x/auth) [#13210](https://github.com/cosmos/cosmos-sdk/pull/13210) Add `Query/AccountInfo` endpoint for simplified access to basic account info.
* (x/consensus) [#12905](https://github.com/cosmos/cosmos-sdk/pull/12905) Create a new `x/consensus` module that is now responsible for maintaining Tendermint consensus parameters instead of `x/param`. Legacy types remain in order to facilitate parameter migration from the deprecated `x/params`. App developers should ensure that they execute `baseapp.MigrateParams` during their chain upgrade. These legacy types will be removed in a future release.
* (client/tx) [#13670](https://github.com/cosmos/cosmos-sdk/pull/13670) Add validation in `BuildUnsignedTx` to prevent simple inclusion of valid mnemonics

### Improvements

* [#14995](https://github.com/cosmos/cosmos-sdk/pull/14995) Allow unknown fields in `ParseTypedEvent`.
* (store) [#14931](https://github.com/cosmos/cosmos-sdk/pull/14931) Exclude in-memory KVStores, i.e. `StoreTypeMemory`, from CommitInfo commitments.
* (cli) [#14919](https://github.com/cosmos/cosmos-sdk/pull/14919) Fix never assigned error when write validators.
* (x/group) [#14923](https://github.com/cosmos/cosmos-sdk/pull/14923) Fix error while using pagination in `x/group` from CLI.
* (types/coin) [#14715](https://github.com/cosmos/cosmos-sdk/pull/14715) `sdk.Coins.Add` now returns an empty set of coins `sdk.Coins{}` if both coins set are empty.
    * This is a behavior change, as previously `sdk.Coins.Add` would return `nil` in this case.
* (reflection) [#14838](https://github.com/cosmos/cosmos-sdk/pull/14838) We now require that all proto files' import path (i.e. the OS path) matches their fully-qualified package name. For example, proto files with package name `cosmos.my.pkg.v1` should live in the folder `cosmos/my/pkg/v1/*.proto` relatively to the protoc import root folder (usually the root `proto/` folder).
* (baseapp) [#14505](https://github.com/cosmos/cosmos-sdk/pull/14505) PrepareProposal and ProcessProposal now use deliverState for the first block in order to access changes made in InitChain.
* (x/group) [#14527](https://github.com/cosmos/cosmos-sdk/pull/14527) Fix wrong address set in `EventUpdateGroupPolicy`.
* (cli) [#14509](https://github.com/cosmos/cosmos-sdk/pull/14509) Added missing options to keyring-backend flag usage.
* (server) [#14441](https://github.com/cosmos/cosmos-sdk/pull/14441) Fix `--log_format` flag not working.
* (ante) [#14448](https://github.com/cosmos/cosmos-sdk/pull/14448) Return anteEvents when postHandler fail.
* (baseapp) [#13983](https://github.com/cosmos/cosmos-sdk/pull/13983) Don't emit duplicate ante-handler events when a post-handler is defined.
* (x/staking) [#14064](https://github.com/cosmos/cosmos-sdk/pull/14064) Set all fields in `redelegation.String()`.
* (x/upgrade) [#13936](https://github.com/cosmos/cosmos-sdk/pull/13936) Make downgrade verification work again.
* (x/group) [#13742](https://github.com/cosmos/cosmos-sdk/pull/13742) Fix `validate-genesis` when group policy accounts exist.
* (store) [#13516](https://github.com/cosmos/cosmos-sdk/pull/13516) Fix state listener that was observing writes at wrong time.
* (simstestutil) [#15305](https://github.com/cosmos/cosmos-sdk/pull/15305) Add `AppStateFnWithExtendedCb` with callback function to extend rawState.
* (simapp) [#14977](https://github.com/cosmos/cosmos-sdk/pull/14977) Move simulation helpers functions (`AppStateFn` and `AppStateRandomizedFn`) to `testutil/sims`. These takes an extra genesisState argument which is the default state of the app.
* (cli) [#14953](https://github.com/cosmos/cosmos-sdk/pull/14953) Enable profiling block replay during abci handshake with `--cpu-profile`.
* (store) [#14410](https://github.com/cosmos/cosmos-sdk/pull/14410) `rootmulti.Store.loadVersion` has validation to check if all the module stores' height is correct, it will error if any module store has incorrect height.
* (store) [#14189](https://github.com/cosmos/cosmos-sdk/pull/14189) Add config `iavl-lazy-loading` to enable lazy loading of iavl store, to improve start up time of archive nodes, add method `SetLazyLoading` to `CommitMultiStore` interface.
* (deps) [#14830](https://github.com/cosmos/cosmos-sdk/pull/14830) Bump to IAVL `v0.19.5-rc.1`.
* (tools) [#14793](https://github.com/cosmos/cosmos-sdk/pull/14793) Dockerfile optimization.
* (x/gov) [#13010](https://github.com/cosmos/cosmos-sdk/pull/13010) Partial cherry-pick of this issue for adding proposer migration.
* [#14691](https://github.com/cosmos/cosmos-sdk/pull/14691) Change behavior of `sdk.StringifyEvents` to not flatten events attributes by events type.
    * This change only affects ABCI message logs, and not the events field.
* [#14692](https://github.com/cosmos/cosmos-sdk/pull/14692) Improve RPC queries error message when app is at height 0.
* [#14017](https://github.com/cosmos/cosmos-sdk/pull/14017) Simplify ADR-028 and `address.Module`.
    * This updates the [ADR-028](https://docs.cosmos.network/main/architecture/adr-028-public-key-addresses) and enhance the `address.Module` API to support module addresses and sub-module addresses in a backward compatible way.
* (snapshots) [#14608](https://github.com/cosmos/cosmos-sdk/pull/14608/) Deprecate unused structs `SnapshotKVItem` and `SnapshotSchema`.
* [#15243](https://github.com/cosmos/cosmos-sdk/pull/15243) `LatestBlockResponse` & `BlockByHeightResponse` types' field `sdk_block` was incorrectly cast `proposer_address` bytes to validator operator address, now to consensus address
* (x/group, x/gov) [#14483](https://github.com/cosmos/cosmos-sdk/pull/14483) Add support for `[]string` and `[]int` in `draft-proposal` prompt.
* (protobuf) [#14476](https://github.com/cosmos/cosmos-sdk/pull/14476) Clean up protobuf annotations `{accepts,implements}_interface`.
* (x/gov, x/group) [#14472](https://github.com/cosmos/cosmos-sdk/pull/14472) The recommended metadata format for x/gov and x/group proposals now uses an array of strings (instead of a single string) for the `authors` field.
* (crypto) [#14460](https://github.com/cosmos/cosmos-sdk/pull/14460) Check the signature returned by a ledger device against the public key in the keyring.
* [#14356](https://github.com/cosmos/cosmos-sdk/pull/14356) Add `events.GetAttributes` and `event.GetAttribute` methods to simplify the retrieval of an attribute from event(s).
* (types) [#14332](https://github.com/cosmos/cosmos-sdk/issues/14332) Reduce state export time by 50%.
* (types) [#14163](https://github.com/cosmos/cosmos-sdk/pull/14163) Refactor `(coins Coins) Validate()` to avoid unnecessary map.
* [#13881](https://github.com/cosmos/cosmos-sdk/pull/13881) Optimize iteration on nested cached KV stores and other operations in general.
* (x/gov) [#14347](https://github.com/cosmos/cosmos-sdk/pull/14347) Support `v1.Proposal` message in `v1beta1.Proposal.Content`.
* [#13882](https://github.com/cosmos/cosmos-sdk/pull/13882) Add tx `encode` and `decode` endpoints to amino tx service.
  > Note: These endpoints encodes and decodes only amino txs.
* (config) [#13894](https://github.com/cosmos/cosmos-sdk/pull/13894) Support state streaming configuration in `app.toml` template and default configuration.
* (x/nft) [#13836](https://github.com/cosmos/cosmos-sdk/pull/13836) Remove the validation for `classID` and `nftID` from the NFT module.
* [#13789](https://github.com/cosmos/cosmos-sdk/pull/13789) Add tx `encode` and `decode` endpoints to tx service.
  > Note: These endpoints will only encode and decode proto messages, Amino encoding and decoding is not supported.
* [#13619](https://github.com/cosmos/cosmos-sdk/pull/13619) Add new function called LogDeferred to report errors in defers. Use the function in x/bank files.
* (deps) [#13397](https://github.com/cosmos/cosmos-sdk/pull/13397) Bump Go version minimum requirement to `1.19`.
* [#13070](https://github.com/cosmos/cosmos-sdk/pull/13070) Migrate from `gogo/protobuf` to `cosmos/gogoproto`.
* [#12995](https://github.com/cosmos/cosmos-sdk/pull/12995) Add `FormatTime` and `ParseTimeString` methods.
* [#12952](https://github.com/cosmos/cosmos-sdk/pull/12952) Replace keyring module to Cosmos fork.
* [#12352](https://github.com/cosmos/cosmos-sdk/pull/12352) Move the `RegisterSwaggerAPI` logic into a separate helper function in the server package.
* [#12876](https://github.com/cosmos/cosmos-sdk/pull/12876) Remove proposer-based rewards.
* [#12846](https://github.com/cosmos/cosmos-sdk/pull/12846) Remove `RandomizedParams` from the `AppModuleSimulation` interface which is no longer needed.
* (ci) [#12854](https://github.com/cosmos/cosmos-sdk/pull/12854) Use ghcr.io to host the proto builder image. Update proto builder image to go 1.19
* (x/bank) [#12706](https://github.com/cosmos/cosmos-sdk/pull/12706) Added the `chain-id` flag to the `AddTxFlagsToCmd` API. There is no longer a need to explicitly register this flag on commands whens `AddTxFlagsToCmd` is already called.
* [#12717](https://github.com/cosmos/cosmos-sdk/pull/12717) Use injected encoding params in simapp.
* [#12634](https://github.com/cosmos/cosmos-sdk/pull/12634) Move `sdk.Dec` to math package.
* [#12187](https://github.com/cosmos/cosmos-sdk/pull/12187) Add batch operation for x/nft module.
* [#12455](https://github.com/cosmos/cosmos-sdk/pull/12455) Show attempts count in error for signing.
* [#13101](https://github.com/cosmos/cosmos-sdk/pull/13101) Remove weights from `simapp/params` and `testutil/sims`. They are now in their respective modules.
* [#12398](https://github.com/cosmos/cosmos-sdk/issues/12398) Refactor all `x` modules to unit-test via mocks and decouple `simapp`.
* [#13144](https://github.com/cosmos/cosmos-sdk/pull/13144) Add validator distribution info grpc gateway get endpoint.
* [#13168](https://github.com/cosmos/cosmos-sdk/pull/13168) Migrate tendermintdev/proto-builder to ghcr.io. New image `ghcr.io/cosmos/proto-builder:0.8`
* [#13178](https://github.com/cosmos/cosmos-sdk/pull/13178) Add `cosmos.msg.v1.service` protobuf annotation to allow tooling to distinguish between Msg and Query services via reflection.
* [#13236](https://github.com/cosmos/cosmos-sdk/pull/13236) Integrate Filter Logging
* [#13528](https://github.com/cosmos/cosmos-sdk/pull/13528) Update `ValidateMemoDecorator` to only check memo against `MaxMemoCharacters` param when a memo is present.
* [#13651](https://github.com/cosmos/cosmos-sdk/pull/13651) Update `server/config/config.GetConfig` function.
* [#13781](https://github.com/cosmos/cosmos-sdk/pull/13781) Remove `client/keys.KeysCdc`.
* [#13802](https://github.com/cosmos/cosmos-sdk/pull/13802) Add --output-document flag to the export CLI command to allow writing genesis state to a file.
* [#13794](https://github.com/cosmos/cosmos-sdk/pull/13794) `types/module.Manager` now supports the
`cosmossdk.io/core/appmodule.AppModule` API via the new `NewManagerFromMap` constructor.
* [#14175](https://github.com/cosmos/cosmos-sdk/pull/14175) Add `server.DefaultBaseappOptions(appopts)` function to reduce boiler plate in root.go. 

### State Machine Breaking

* (baseapp, x/auth/posthandler) [#13940](https://github.com/cosmos/cosmos-sdk/pull/13940) Update `PostHandler` to receive the `runTx` success boolean.
* (store) [#14378](https://github.com/cosmos/cosmos-sdk/pull/14378) The `CacheKV` store is thread-safe again, which includes improved iteration and deletion logic. Iteration is on a strictly isolated view now, which is breaking from previous behavior.
* (x/bank) [#14538](https://github.com/cosmos/cosmos-sdk/pull/14538) Validate denom in bank balances GRPC queries.
* (x/group) [#14465](https://github.com/cosmos/cosmos-sdk/pull/14465) Add title and summary to proposal struct.
* (x/gov) [#14390](https://github.com/cosmos/cosmos-sdk/pull/14390) Add title, proposer and summary to proposal struct.
* (x/group) [#14071](https://github.com/cosmos/cosmos-sdk/pull/14071) Don't re-tally proposal after voting period end if they have been marked as ACCEPTED or REJECTED.
* (x/group) [#13742](https://github.com/cosmos/cosmos-sdk/pull/13742) Migrate group policy account from module accounts to base account.
* (x/auth)[#13780](https://github.com/cosmos/cosmos-sdk/pull/13780) `id` (type of int64) in `AccountAddressByID` grpc query is now deprecated, update to account-id(type of uint64) to use `AccountAddressByID`.
* (codec) [#13307](https://github.com/cosmos/cosmos-sdk/pull/13307) Register all modules' `Msg`s with group's ModuleCdc so that Amino sign bytes are correctly generated.* (x/gov) 
* (codec) [#13196](https://github.com/cosmos/cosmos-sdk/pull/13196) Register all modules' `Msg`s with gov's ModuleCdc so that Amino sign bytes are correctly generated.
* (group) [#13592](https://github.com/cosmos/cosmos-sdk/pull/13592) Fix group types registration with Amino.
* (x/distribution) [#12852](https://github.com/cosmos/cosmos-sdk/pull/12852) Deprecate `CommunityPoolSpendProposal`. Please execute a `MsgCommunityPoolSpend` message via the new v1 `x/gov` module instead. This message can be used to directly fund the `x/gov` module account.
* (x/bank) [#12610](https://github.com/cosmos/cosmos-sdk/pull/12610) `MsgMultiSend` now allows only a single input.
* (x/bank) [#12630](https://github.com/cosmos/cosmos-sdk/pull/12630) Migrate `x/bank` to self-managed parameters and deprecate its usage of `x/params`.
* (x/auth) [#12475](https://github.com/cosmos/cosmos-sdk/pull/12475) Migrate `x/auth` to self-managed parameters and deprecate its usage of `x/params`.
* (x/slashing) [#12399](https://github.com/cosmos/cosmos-sdk/pull/12399) Migrate `x/slashing` to self-managed parameters and deprecate its usage of `x/params`.
* (x/mint) [#12363](https://github.com/cosmos/cosmos-sdk/pull/12363) Migrate `x/mint` to self-managed parameters and deprecate it's usage of `x/params`.
* (x/distribution) [#12434](https://github.com/cosmos/cosmos-sdk/pull/12434) Migrate `x/distribution` to self-managed parameters and deprecate it's usage of `x/params`.
* (x/crisis) [#12445](https://github.com/cosmos/cosmos-sdk/pull/12445) Migrate `x/crisis` to self-managed parameters and deprecate it's usage of `x/params`.
* (x/gov) [#12631](https://github.com/cosmos/cosmos-sdk/pull/12631) Migrate `x/gov` to self-managed parameters and deprecate it's usage of `x/params`.
* (x/staking) [#12409](https://github.com/cosmos/cosmos-sdk/pull/12409) Migrate `x/staking` to self-managed parameters and deprecate it's usage of `x/params`.
* (x/bank) [#11859](https://github.com/cosmos/cosmos-sdk/pull/11859) Move the SendEnabled information out of the Params and into the state store directly.
* (x/gov) [#12771](https://github.com/cosmos/cosmos-sdk/pull/12771) Initial deposit requirement for proposals at submission time.
* (x/staking) [#12967](https://github.com/cosmos/cosmos-sdk/pull/12967) `unbond` now creates only one unbonding delegation entry when multiple unbondings exist at a single height (e.g. through multiple messages in a transaction).
* (x/auth/vesting) [#13502](https://github.com/cosmos/cosmos-sdk/pull/13502) Add Amino Msg registration for `MsgCreatePeriodicVestingAccount`.

### API Breaking Changes

* Migrate to CometBFT. Follow the migration instructions in the [upgrade guide](./UPGRADING.md#migration-to-cometbft-part-1).
* (simulation) [#14728](https://github.com/cosmos/cosmos-sdk/pull/14728) Rename the `ParamChanges` field to `LegacyParamChange` and `Contents` to `LegacyProposalContents` in `simulation.SimulationState`. Additionally it adds a `ProposalMsgs` field to `simulation.SimulationState`.
* (x/gov) [#14782](https://github.com/cosmos/cosmos-sdk/pull/14782) Move the `metadata` argument in `govv1.NewProposal` alongside `title` and `summary`.
* (x/upgrade) [#14216](https://github.com/cosmos/cosmos-sdk/pull/14216) Change upgrade keeper receiver to upgrade keeper pointers.
* (x/auth) [#13780](https://github.com/cosmos/cosmos-sdk/pull/13780) Querying with `id` (type of int64) in `AccountAddressByID` grpc query now throws error, use account-id(type of uint64) instead.
* (store) [#13516](https://github.com/cosmos/cosmos-sdk/pull/13516) Update State Streaming APIs:
    * Add method `ListenCommit` to `ABCIListener`
    * Move `ListeningEnabled` and  `AddListener` methods to `CommitMultiStore`
    * Remove `CacheWrapWithListeners` from `CacheWrap` and `CacheWrapper` interfaces
    * Remove listening APIs from the caching layer (it should only listen to the `rootmulti.Store`)
    * Add three new options to file streaming service constructor.
    * Modify `ABCIListener` such that any error from any method will always halt the app via `panic`
* (x/auth) [#13877](https://github.com/cosmos/cosmos-sdk/pull/13877) Rename `AccountKeeper`'s `GetNextAccountNumber` to `NextAccountNumber`.
* (x/evidence) [#13740](https://github.com/cosmos/cosmos-sdk/pull/13740) The `NewQueryEvidenceRequest` function now takes `hash` as a HEX encoded `string`.
* (server) [#13485](https://github.com/cosmos/cosmos-sdk/pull/13485) The `Application` service now requires the `RegisterNodeService` method to be implemented.
* [#13437](https://github.com/cosmos/cosmos-sdk/pull/13437) Add a list of modules to export argument in `ExportAppStateAndValidators`.
* (simapp) [#13402](https://github.com/cosmos/cosmos-sdk/pull/13402) Move simulation flags to `x/simulation/client/cli`.
* (simapp) [#13402](https://github.com/cosmos/cosmos-sdk/pull/13402) Move simulation helpers functions (`SetupSimulation`, `SimulationOperations`, `CheckExportSimulation`, `PrintStats`, `GetSimulationLog`) to `testutil/sims`.
* (simapp) [#13402](https://github.com/cosmos/cosmos-sdk/pull/13402) Move `testutil/rest` package to `testutil`.
* (types) [#13380](https://github.com/cosmos/cosmos-sdk/pull/13380) Remove deprecated `sdk.NewLevelDB`.
* (simapp) [#13378](https://github.com/cosmos/cosmos-sdk/pull/13378) Move `simapp.App` to `runtime.AppI`.
* (tx) [#12659](https://github.com/cosmos/cosmos-sdk/pull/12659) Remove broadcast mode `block`.
* (simapp) [#12747](https://github.com/cosmos/cosmos-sdk/pull/12747) Remove `simapp.MakeTestEncodingConfig`. Please use `moduletestutil.MakeTestEncodingConfig` (`types/module/testutil`) in tests instead.
* (x/bank) [#12648](https://github.com/cosmos/cosmos-sdk/pull/12648) `NewSendAuthorization` takes a new argument of an optional list of addresses allowed to receive bank assests via authz MsgSend grant. You can pass `nil` for the same behavior as before, i.e. any recipient is allowed.
* (x/bank) [#12593](https://github.com/cosmos/cosmos-sdk/pull/12593) Add `SpendableCoin` method to `BaseViewKeeper`
* (x/slashing) [#12581](https://github.com/cosmos/cosmos-sdk/pull/12581) Remove `x/slashing` legacy querier.
* (types) [#12355](https://github.com/cosmos/cosmos-sdk/pull/12355) Remove the compile-time `types.DBbackend` variable. Removes usage of the same in server/util.go
* (x/gov) [#12368](https://github.com/cosmos/cosmos-sdk/pull/12369) Gov keeper is now passed by reference instead of copy to make post-construction mutation of Hooks and Proposal Handlers possible at a framework level.
* (simapp) [#12270](https://github.com/cosmos/cosmos-sdk/pull/12270) Remove `invCheckPeriod uint` attribute from `SimApp` struct as per migration of `x/crisis` to app wiring
* (simapp) [#12334](https://github.com/cosmos/cosmos-sdk/pull/12334) Move `simapp.ConvertAddrsToValAddrs` and `simapp.CreateTestPubKeys ` to respectively `simtestutil.ConvertAddrsToValAddrs` and `simtestutil.CreateTestPubKeys` (`testutil/sims`)
* (simapp) [#12312](https://github.com/cosmos/cosmos-sdk/pull/12312) Move `simapp.EmptyAppOptions` to `simtestutil.EmptyAppOptions` (`testutil/sims`)
* (simapp) [#12312](https://github.com/cosmos/cosmos-sdk/pull/12312) Remove `skipUpgradeHeights map[int64]bool` and `homePath string` from `NewSimApp` constructor as per migration of `x/upgrade` to app-wiring.
* (testutil) [#12278](https://github.com/cosmos/cosmos-sdk/pull/12278) Move all functions from `simapp/helpers` to `testutil/sims`
* (testutil) [#12233](https://github.com/cosmos/cosmos-sdk/pull/12233) Move `simapp.TestAddr` to `simtestutil.TestAddr` (`testutil/sims`)
* (x/staking) [#12102](https://github.com/cosmos/cosmos-sdk/pull/12102) Staking keeper now is passed by reference instead of copy. Keeper's SetHooks no longer returns keeper. It updates the keeper in place instead.
* (linting) [#12141](https://github.com/cosmos/cosmos-sdk/pull/12141) Fix usability related linting for database. This means removing the infix Prefix from `prefix.NewPrefixWriter` and such so that it is `prefix.NewWriter` and making `db.DBConnection` and such into `db.Connection`
* (x/distribution) [#12434](https://github.com/cosmos/cosmos-sdk/pull/12434) `x/distribution` module `SetParams` keeper method definition is now updated to return `error`.
* (x/staking) [#12409](https://github.com/cosmos/cosmos-sdk/pull/12409) `x/staking` module `SetParams` keeper method definition is now updated to return `error`.
* (x/crisis) [#12445](https://github.com/cosmos/cosmos-sdk/pull/12445) `x/crisis` module `SetConstantFee` keeper method definition is now updated to return `error`.
* (x/gov) [#12631](https://github.com/cosmos/cosmos-sdk/pull/12631) `x/gov` module refactored to use `Params` as single struct instead of `DepositParams`, `TallyParams` & `VotingParams`.
* (x/gov) [#12631](https://github.com/cosmos/cosmos-sdk/pull/12631) Migrate `x/gov` to self-managed parameters and deprecate it's usage of `x/params`.
* (x/bank) [#12630](https://github.com/cosmos/cosmos-sdk/pull/12630) `x/bank` module `SetParams` keeper method definition is now updated to return `error`.
* (x/bank) [#11859](https://github.com/cosmos/cosmos-sdk/pull/11859) Move the SendEnabled information out of the Params and into the state store directly.
  The information can now be accessed using the BankKeeper.
  Setting can be done using MsgSetSendEnabled as a governance proposal.
  A SendEnabled query has been added to both GRPC and CLI.
* (appModule) Remove `Route`, `QuerierRoute` and `LegacyQuerierHandler` from AppModule Interface.
* (x/modules) Remove all LegacyQueries and related code from modules
* (store) [#11825](https://github.com/cosmos/cosmos-sdk/pull/11825) Make extension snapshotter interface safer to use, renamed the util function `WriteExtensionItem` to `WriteExtensionPayload`.
* (x/genutil)[#12956](https://github.com/cosmos/cosmos-sdk/pull/12956) `genutil.AppModuleBasic` has a new attribute: genesis transaction validation function. The existing validation logic is implemented in `genutiltypes.DefaultMessageValidator`. Use `genutil.NewAppModuleBasic` to create a new genutil Module Basic.
* (codec) [#12964](https://github.com/cosmos/cosmos-sdk/pull/12964) `ProtoCodec.MarshalInterface` now returns an error when serializing unregistered types and a subsequent `ProtoCodec.UnmarshalInterface` would fail.
* (x/staking) [#12973](https://github.com/cosmos/cosmos-sdk/pull/12973) Removed `stakingkeeper.RandomValidator`. Use `testutil.RandSliceElem(r, sk.GetAllValidators(ctx))` instead.
* (x/gov) [#13160](https://github.com/cosmos/cosmos-sdk/pull/13160) Remove custom marshaling of proposl and voteoption.
* (types) [#13430](https://github.com/cosmos/cosmos-sdk/pull/13430) Remove unused code `ResponseCheckTx` and `ResponseDeliverTx`
* (store) [#13529](https://github.com/cosmos/cosmos-sdk/pull/13529) Add method `LatestVersion` to `MultiStore` interface, add method `SetQueryMultiStore` to baesapp to support alternative `MultiStore` implementation for query service.
* (pruning) [#13609](https://github.com/cosmos/cosmos-sdk/pull/13609) Move pruning package to be under store package
* [#13794](https://github.com/cosmos/cosmos-sdk/pull/13794) Most methods on `types/module.AppModule` have been moved to 
extension interfaces. `module.Manager.Modules` is now of type `map[string]interface{}` to support in parallel the new 
`cosmossdk.io/core/appmodule.AppModule` API.

### CLI Breaking Changes

* (genesis) [#14149](https://github.com/cosmos/cosmos-sdk/pull/14149) Add `simd genesis` command, which contains all genesis-related sub-commands.
* (x/genutil) [#13535](https://github.com/cosmos/cosmos-sdk/pull/13535) Replace in `simd init`, the `--staking-bond-denom` flag with `--default-denom` which is used for all default denomination in the genesis, instead of only staking.

### Bug Fixes

* (x/auth/vesting) [#15373](https://github.com/cosmos/cosmos-sdk/pull/15373) Add extra checks when creating a periodic vesting account.
* (x/auth) [#13838](https://github.com/cosmos/cosmos-sdk/pull/13838) Fix calling `String()` and `MarshalYAML` panics when pubkey is set on a `BaseAccount``. 
* (x/evidence) [#13740](https://github.com/cosmos/cosmos-sdk/pull/13740) Fix evidence query API to decode the hash properly.
* (bank) [#13691](https://github.com/cosmos/cosmos-sdk/issues/13691) Fix unhandled error for vesting account transfers, when total vesting amount exceeds total balance.
* [#13553](https://github.com/cosmos/cosmos-sdk/pull/13553) Ensure all parameter validation for decimal types handles nil decimal values.
* [#13145](https://github.com/cosmos/cosmos-sdk/pull/13145) Fix panic when calling `String()` to a Record struct type.
* [#13116](https://github.com/cosmos/cosmos-sdk/pull/13116) Fix a dead-lock in the `Group-TotalWeight` `x/group` invariant.
* (types) [#12154](https://github.com/cosmos/cosmos-sdk/pull/12154) Add `baseAccountGetter` to avoid invalid account error when create vesting account.
* (x/staking) [#12303](https://github.com/cosmos/cosmos-sdk/pull/12303) Use bytes instead of string comparison in delete validator queue
* (store/rootmulti) [#12487](https://github.com/cosmos/cosmos-sdk/pull/12487) Fix non-deterministic map iteration.
* (sdk/dec_coins) [#12903](https://github.com/cosmos/cosmos-sdk/pull/12903) Fix nil `DecCoin` creation when converting `Coins` to `DecCoins`
* (store) [#12945](https://github.com/cosmos/cosmos-sdk/pull/12945) Fix nil end semantics in store/cachekv/iterator when iterating a dirty cache.
* (x/gov) [#13051](https://github.com/cosmos/cosmos-sdk/pull/13051) In SubmitPropsal, when a legacy msg fails it's handler call, wrap the error as ErrInvalidProposalContent (instead of ErrNoProposalHandlerExists).
* (snapshot) [#13400](https://github.com/cosmos/cosmos-sdk/pull/13400) Fix snapshot checksum issue in golang 1.19. 
* (server) [#13778](https://github.com/cosmos/cosmos-sdk/pull/13778) Set Cosmos SDK default endpoints to localhost to avoid unknown exposure of endpoints.
* (x/auth) [#13877](https://github.com/cosmos/cosmos-sdk/pull/13877) Handle missing account numbers during `InitGenesis`.
* (x/gov) [#13918](https://github.com/cosmos/cosmos-sdk/pull/13918) Propagate message errors when executing a proposal.

### Deprecated

* (x/evidence) [#13740](https://github.com/cosmos/cosmos-sdk/pull/13740) The `evidence_hash` field of `QueryEvidenceRequest` has been deprecated and now contains a new field `hash` with type `string`.
* (x/bank) [#11859](https://github.com/cosmos/cosmos-sdk/pull/11859) The Params.SendEnabled field is deprecated and unusable.
  The information can now be accessed using the BankKeeper.
  Setting can be done using MsgSetSendEnabled as a governance proposal.
  A SendEnabled query has been added to both GRPC and CLI.

## [v0.46.14](https://github.com/cosmos/cosmos-sdk/releases/tag/v0.46.14) - 2023-07-17

### Features

* (sims) [#16656](https://github.com/cosmos/cosmos-sdk/pull/16656) Add custom max gas for block for sim config with unlimited as default.

### Improvements

* (cli) [#16856](https://github.com/cosmos/cosmos-sdk/pull/16856) Improve `simd prune` UX by using the app default home directory and set pruning method as first variable argument (defaults to default). `pruning.PruningCmd` rest unchanged for API compability, use `pruning.Cmd` instead.
* (deps) [#16553](https://github.com/cosmos/cosmos-sdk/pull/16553) Bump CometBFT to [v0.34.29](https://github.com/cometbft/cometbft/blob/v0.34.29/CHANGELOG.md#v03429).

### Bug Fixes

* (x/auth) [#16994](https://github.com/cosmos/cosmos-sdk/pull/16994) Fix regression where querying transactions events with `<=` or `>=` would not work.
* (x/auth) [#16554](https://github.com/cosmos/cosmos-sdk/pull/16554) `ModuleAccount.Validate` now reports a nil `.BaseAccount` instead of panicking.
* [#16588](https://github.com/cosmos/cosmos-sdk/pull/16588) Propogate snapshotter failures to the caller, (it would create an empty snapshot silently before).
* (types) [#15433](https://github.com/cosmos/cosmos-sdk/pull/15433) Allow disabling of account address caches (for printing bech32 account addresses).

## [v0.46.13](https://github.com/cosmos/cosmos-sdk/releases/tag/v0.46.13) - 2023-06-08

### Features 

* (snapshots) [#16060](https://github.com/cosmos/cosmos-sdk/pull/16060) Support saving and restoring snapshot locally.
* (baseapp) [#16290](https://github.com/cosmos/cosmos-sdk/pull/16290) Add circuit breaker setter in baseapp.
* (x/group) [#16191](https://github.com/cosmos/cosmos-sdk/pull/16191) Add EventProposalPruned event to group module whenever a proposal is pruned.

### Improvements

* (deps) [#15973](https://github.com/cosmos/cosmos-sdk/pull/15973) Bump CometBFT to [v0.34.28](https://github.com/cometbft/cometbft/blob/v0.34.28/CHANGELOG.md#v03428).
* (store) [#15683](https://github.com/cosmos/cosmos-sdk/pull/15683) `rootmulti.Store.CacheMultiStoreWithVersion` now can handle loading archival states that don't persist any of the module stores the current state has.
* (simapp) [#15903](https://github.com/cosmos/cosmos-sdk/pull/15903) Add `AppStateFnWithExtendedCbs` with moduleStateCb callback function to allow access moduleState. Note, this function is present in `simtestutil` from `v0.47.2+`.
* (gov) [#15979](https://github.com/cosmos/cosmos-sdk/pull/15979) Improve gov error message when failing to convert v1 proposal to v1beta1.
* (server) [#16061](https://github.com/cosmos/cosmos-sdk/pull/16061) Add Comet bootstrap command.
* (store) [#16067](https://github.com/cosmos/cosmos-sdk/pull/16067) Add local snapshots management commands.
* (baseapp) [#16193](https://github.com/cosmos/cosmos-sdk/pull/16193) Add `Close` method to `BaseApp` for custom app to cleanup resource in graceful shutdown.

### Bug Fixes

* Fix [barberry](https://forum.cosmos.network/t/cosmos-sdk-security-advisory-barberry/10825) security vulnerability.
* (cli) [#16312](https://github.com/cosmos/cosmos-sdk/pull/16312) Allow any addresses in `client.ValidatePromptAddress`.
* (store/iavl) [#15717](https://github.com/cosmos/cosmos-sdk/pull/15717) Upstream error on empty version (this change was present on all version but v0.46).

## [v0.46.12](https://github.com/cosmos/cosmos-sdk/releases/tag/v0.46.12) - 2023-04-04

### Features

* (x/groups) [#14879](https://github.com/cosmos/cosmos-sdk/pull/14879) Add `Query/Groups` query to get all the groups.

### Improvements

* (simapp) [#15305](https://github.com/cosmos/cosmos-sdk/pull/15305) Add `AppStateFnWithExtendedCb` with callback function to extend rawState and `AppStateRandomizedFnWithState` with extra genesisState argument which is the genesis state of the app.
* (x/distribution) [#15462](https://github.com/cosmos/cosmos-sdk/pull/15462) Add delegator address to the event for withdrawing delegation rewards.
* [#14019](https://github.com/cosmos/cosmos-sdk/issues/14019) Remove the interface casting to allow other implementations of a `CommitMultiStore`.

## [v0.46.11](https://github.com/cosmos/cosmos-sdk/releases/tag/v0.46.11) - 2023-03-03

### Improvements

* (deps) Migrate to [CometBFT](https://github.com/cometbft/cometbft). Follow the instructions in the [release notes](./RELEASE_NOTES.md).
* (store) [#15152](https://github.com/cosmos/cosmos-sdk/pull/15152) Remove unmaintained and experimental `store/v2alpha1`.
* (store) [#14410](https://github.com/cosmos/cosmos-sdk/pull/14410) `rootmulti.Store.loadVersion` has validation to check if all the module stores' height is correct, it will error if any module store has incorrect height.

### Bug Fixes

* [#15243](https://github.com/cosmos/cosmos-sdk/pull/15243) `LatestBlockResponse` & `BlockByHeightResponse` types' field `sdk_block` was incorrectly cast `proposer_address` bytes to validator operator address, now to consensus address.

## [v0.46.10](https://github.com/cosmos/cosmos-sdk/releases/tag/v0.46.10) - 2023-02-16

### Improvements

* (cli) [#14953](https://github.com/cosmos/cosmos-sdk/pull/14953) Enable profiling block replay during abci handshake with `--cpu-profile`.

## [v0.46.9](https://github.com/cosmos/cosmos-sdk/releases/tag/v0.46.9) - 2023-02-07

### Improvements

* (store/cache) [#13881](https://github.com/cosmos/cosmos-sdk/pull/13881) Optimize iteration on nested cached KV stores and other operations in general.
* (deps) [#14846](https://github.com/cosmos/cosmos-sdk/pull/14846) Bump btcd.
* (deps) Bump Tendermint version to [v0.34.26](https://github.com/informalsystems/tendermint/releases/tag/v0.34.26).
* (store/cache) [#14189](https://github.com/cosmos/cosmos-sdk/pull/14189) Add config `iavl-lazy-loading` to enable lazy loading of iavl store, to improve start up time of archive nodes, add method `SetLazyLoading` to `CommitMultiStore` interface.
    * A new field has been added to the app.toml. This alllows nodes with larger databases to startup quicker 

    ```toml
    # IAVLLazyLoading enable/disable the lazy loading of iavl store.
    # Default is false.
    iavl-lazy-loading = ""  
  ```

### Bug Fixes

* (cli) [#14919](https://github.com/cosmos/cosmos-sdk/pull/#14919) Fix never assigned error when write validators.
* (store) [#14798](https://github.com/cosmos/cosmos-sdk/pull/14798) Copy btree to avoid the problem of modify while iteration.
* (cli) [#14799](https://github.com/cosmos/cosmos-sdk/pull/14799) Fix Evidence CLI query flag parsing (backport #13458)

## [v0.46.8](https://github.com/cosmos/cosmos-sdk/releases/tag/v0.46.8) - 2023-01-23

### Improvements

* (store/cache) [#13881](https://github.com/cosmos/cosmos-sdk/pull/13881) Optimize iteration on nested cached KV stores and other operations in general.
* (x/gov) [#14347](https://github.com/cosmos/cosmos-sdk/pull/14347) Support `v1.Proposal` message in `v1beta1.Proposal.Content`.
* (deps) Use Informal System fork of Tendermint version to [v0.34.24](https://github.com/informalsystems/tendermint/releases/tag/v0.34.24).

### Bug Fixes

* (x/group) [#14526](https://github.com/cosmos/cosmos-sdk/pull/14526) Fix wrong address set in `EventUpdateGroupPolicy`.
* (ante) [#14448](https://github.com/cosmos/cosmos-sdk/pull/14448) Return anteEvents when postHandler fail.

### API Breaking Changes

* (x/gov) [#14422](https://github.com/cosmos/cosmos-sdk/pull/14422) Remove `Migrate_V046_6_To_V046_7` function which shouldn't be used for chains which already migrated to 0.46.

## [v0.46.7](https://github.com/cosmos/cosmos-sdk/releases/tag/v0.46.7) - 2022-12-13

### Features

* (client) [#14051](https://github.com/cosmos/cosmos-sdk/pull/14051) Add `--grpc` client option.

### Improvements

* (deps) Bump Tendermint version to [v0.34.24](https://github.com/tendermint/tendermint/releases/tag/v0.34.24).
* [#13651](https://github.com/cosmos/cosmos-sdk/pull/13651) Update `server/config/config.GetConfig` function.
* [#14175](https://github.com/cosmos/cosmos-sdk/pull/14175) Add `server.DefaultBaseappOptions(appopts)` function to reduce boiler plate in root.go.

### State Machine Breaking

* (x/gov) [#14214](https://github.com/cosmos/cosmos-sdk/pull/14214) Fix gov v0.46 migration to v1 votes.
    * Also provide a helper function `govv046.Migrate_V0466_To_V0467` for migrating a chain already on v0.46 with versions <=v0.46.6 to the latest v0.46.7 correct state.
* (x/group) [#14071](https://github.com/cosmos/cosmos-sdk/pull/14071) Don't re-tally proposal after voting period end if they have been marked as ACCEPTED or REJECTED.

### API Breaking Changes

* (store) [#13516](https://github.com/cosmos/cosmos-sdk/pull/13516) Update State Streaming APIs:
    * Add method `ListenCommit` to `ABCIListener`
    * Move `ListeningEnabled` and  `AddListener` methods to `CommitMultiStore`
    * Remove `CacheWrapWithListeners` from `CacheWrap` and `CacheWrapper` interfaces
    * Remove listening APIs from the caching layer (it should only listen to the `rootmulti.Store`)
    * Add three new options to file streaming service constructor.
    * Modify `ABCIListener` such that any error from any method will always halt the app via `panic`
* (store) [#13529](https://github.com/cosmos/cosmos-sdk/pull/13529) Add method `LatestVersion` to `MultiStore` interface, add method `SetQueryMultiStore` to baesapp to support alternative `MultiStore` implementation for query service.

### Bug Fixes

* (baseapp) [#13983](https://github.com/cosmos/cosmos-sdk/pull/13983) Don't emit duplicate ante-handler events when a post-handler is defined.
* (baseapp) [#14049](https://github.com/cosmos/cosmos-sdk/pull/14049) Fix state sync when interval is zero.
* (store) [#13516](https://github.com/cosmos/cosmos-sdk/pull/13516) Fix state listener that was observing writes at wrong time.

## [v0.46.6](https://github.com/cosmos/cosmos-sdk/releases/tag/v0.46.6) - 2022-11-18

### Improvements

* (config) [#13894](https://github.com/cosmos/cosmos-sdk/pull/13894) Support state streaming configuration in `app.toml` template and default configuration.

### Bug Fixes

* (x/gov) [#13918](https://github.com/cosmos/cosmos-sdk/pull/13918) Fix propagation of message errors when executing a proposal.

## [v0.46.5](https://github.com/cosmos/cosmos-sdk/releases/tag/v0.46.5) - 2022-11-17

### Features

* (x/bank) [#13891](https://github.com/cosmos/cosmos-sdk/pull/13891) Provide a helper function `Migrate_V0464_To_V0465` for migrating a chain **already on v0.46 with versions <=v0.46.4** to the latest v0.46.5 correct state.

### Improvements

* [#13826](https://github.com/cosmos/cosmos-sdk/pull/13826) Support custom `GasConfig` configuration for applications.
* (deps) Bump Tendermint version to [v0.34.23](https://github.com/tendermint/tendermint/releases/tag/v0.34.23).

### State Machine Breaking

* (x/group) [#13876](https://github.com/cosmos/cosmos-sdk/pull/13876) Fix group MinExecutionPeriod that is checked on execution now, instead of voting period end.

### API Breaking Changes

* (x/group) [#13876](https://github.com/cosmos/cosmos-sdk/pull/13876) Add `GetMinExecutionPeriod` method on DecisionPolicy interface.

### Bug Fixes

* (x/group) [#13869](https://github.com/cosmos/cosmos-sdk/pull/13869) Group members weight must be positive and a finite number.
* (x/bank) [#13821](https://github.com/cosmos/cosmos-sdk/pull/13821) Fix bank store migration of coin metadata.
* (x/group) [#13808](https://github.com/cosmos/cosmos-sdk/pull/13808) Fix propagation of message events to the current context in `EndBlocker`.
* (x/gov) [#13728](https://github.com/cosmos/cosmos-sdk/pull/13728) Fix propagation of message events to the current context in `EndBlocker`.
* (store) [#13803](https://github.com/cosmos/cosmos-sdk/pull/13803) Add an error log if IAVL set operation failed.
* [#13861](https://github.com/cosmos/cosmos-sdk/pull/13861) Allow `_` characters in tx event queries, i.e. `GetTxsEvent`.

## [v0.46.4](https://github.com/cosmos/cosmos-sdk/releases/tag/v0.46.4) - 2022-11-01

### Features

* (x/auth) [#13612](https://github.com/cosmos/cosmos-sdk/pull/13612) Add `Query/ModuleAccountByName` endpoint for accessing the module account info by module name.

### Improvements

* (deps) Bump IAVL version to [v0.19.4](https://github.com/cosmos/iavl/releases/tag/v0.19.4).

### Bug Fixes

* (x/auth/tx) [#12474](https://github.com/cosmos/cosmos-sdk/pull/12474) Remove condition in GetTxsEvent that disallowed multiple equal signs, which would break event queries with base64 strings (i.e. query by signature).
* (store) [#13530](https://github.com/cosmos/cosmos-sdk/pull/13530) Fix app-hash mismatch if upgrade migration commit is interrupted.

### CLI Breaking Changes

* [#13656](https://github.com/cosmos/cosmos-sdk/pull/13659) Rename `server.FlagIAVLFastNode` to `server.FlagDisableIAVLFastNode` for clarity.

### API Breaking Changes

* (context) [#13063](https://github.com/cosmos/cosmos-sdk/pull/13063) Update `Context#CacheContext` to automatically emit all events on the parent context's `EventManager`.

## [v0.46.3](https://github.com/cosmos/cosmos-sdk/releases/tag/v0.46.3) - 2022-10-20

ATTENTION:

This is a security release for the [Dragonberry security advisory](https://forum.cosmos.network/t/ibc-security-advisory-dragonberry/7702).

All users should upgrade immediately.

Users *must* add a replace directive in their go.mod for the new `ics23` package in the SDK:

```go
replace github.com/confio/ics23/go => github.com/cosmos/cosmos-sdk/ics23/go v0.8.0
```

### Features

* [#13435](https://github.com/cosmos/cosmos-sdk/pull/13435) Extend error context when a simulation fails.
* (grpc) [#13485](https://github.com/cosmos/cosmos-sdk/pull/13485) Implement a new gRPC query, `/cosmos/base/node/v1beta1/config`, which provides operator configuration.
* (cli) [#13147](https://github.com/cosmos/cosmos-sdk/pull/13147) Add the `--append` flag to the `sign-batch` CLI cmd to combine the messages and sign those txs which are created with `--generate-only`.
* (cli) [#13454](https://github.com/cosmos/cosmos-sdk/pull/13454) `sign-batch` CLI can now read multiple transaction files.

### Improvements

* [#13586](https://github.com/cosmos/cosmos-sdk/pull/13586) Bump Tendermint to `v0.34.22`.
* (auth) [#13460](https://github.com/cosmos/cosmos-sdk/pull/13460) The `q auth address-by-id` CLI command has been renamed to `q auth address-by-acc-num` to be more explicit. However, the old `address-by-id` version is still kept as an alias, for backwards compatibility.
* [#13433](https://github.com/cosmos/cosmos-sdk/pull/13433) Remove dead code in cacheMergeIterator `Domain()`.

### Bug Fixes

* Implement dragonberry security patch.
    * For applying the patch please refer to the [RELEASE NOTES](./RELEASE_NOTES.md)
* (store) [#13459](https://github.com/cosmos/cosmos-sdk/pull/13459) Don't let state listener observe the uncommitted writes.
* [#12548](https://github.com/cosmos/cosmos-sdk/pull/12548) Prevent signing from wrong key while using multisig.

### API Breaking Changes

* (server) [#13485](https://github.com/cosmos/cosmos-sdk/pull/13485) The `Application` service now requires the `RegisterNodeService` method to be implemented.

## [v0.46.2](https://github.com/cosmos/cosmos-sdk/releases/tag/v0.46.2) - 2022-10-03

### API Breaking Changes

* (cli) [#13089](https://github.com/cosmos/cosmos-sdk/pull/13089) Fix rollback command don't actually delete multistore versions, added method `RollbackToVersion` to interface `CommitMultiStore` and added method `CommitMultiStore` to `Application` interface.
* (cli) [#13089](https://github.com/cosmos/cosmos-sdk/pull/13089) `NewRollbackCmd` now takes an `appCreator types.AppCreator`.

### Features

* (cli) [#13207](https://github.com/cosmos/cosmos-sdk/pull/13207) Reduce user's password prompts when calling keyring `List()` function.
* (cli) [#13353](https://github.com/cosmos/cosmos-sdk/pull/13353) Add `tx group draft-proposal` command for generating group proposal JSONs (skeleton).
* (cli) [#13304](https://github.com/cosmos/cosmos-sdk/pull/13304) Add `tx gov draft-proposal` command for generating proposal JSONs (skeleton).
* (x/authz) [#13047](https://github.com/cosmos/cosmos-sdk/pull/13047) Add a GetAuthorization function to the keeper.
* (cli) [#12742](https://github.com/cosmos/cosmos-sdk/pull/12742) Add the `prune` CLI cmd to manually prune app store history versions based on the pruning options.

### Improvements

* [#13323](https://github.com/cosmos/cosmos-sdk/pull/13323) Ensure `withdraw_rewards` rewards are emitted from all actions that result in rewards being withdrawn.
* [#13233](https://github.com/cosmos/cosmos-sdk/pull/13233) Add `--append` to `add-genesis-account` sub-command to append new tokens after an account is already created.
* (x/group) [#13214](https://github.com/cosmos/cosmos-sdk/pull/13214) Add `withdraw-proposal` command to group module's CLI transaction commands.
* (x/auth) [#13048](https://github.com/cosmos/cosmos-sdk/pull/13048) Add handling of AccountNumberStoreKeyPrefix to the simulation decoder.
* (simapp) [#13107](https://github.com/cosmos/cosmos-sdk/pull/13107) Call `SetIAVLCacheSize` with the configured value in simapp.
* [#13301](https://github.com/cosmos/cosmos-sdk/pull/13301) Keep the balance query endpoint compatible with legacy blocks
* [#13321](https://github.com/cosmos/cosmos-sdk/pull/13321) Add flag to disable fast node migration and usage.

### Bug Fixes

* (types) [#13265](https://github.com/cosmos/cosmos-sdk/pull/13265) Correctly coalesce coins even with repeated denominations & simplify logic.
* (x/auth) [#13200](https://github.com/cosmos/cosmos-sdk/pull/13200) Fix wrong sequences in `sign-batch`.
* (export) [#13029](https://github.com/cosmos/cosmos-sdk/pull/13029) Fix exporting the blockParams regression.
* [#13046](https://github.com/cosmos/cosmos-sdk/pull/13046) Fix missing return statement in BaseApp.Query.
* (store) [#13336](https://github.com/cosmos/cosmos-sdk/pull/13334) Call streaming listeners for deliver tx event, it was removed accidentally.
* (grpc) [#13417](https://github.com/cosmos/cosmos-sdk/pull/13417) fix grpc query panic that could crash the node (backport #13352).
* (grpc) [#13418](https://github.com/cosmos/cosmos-sdk/pull/13418) Add close for grpc only mode.

## [v0.46.1](https://github.com/cosmos/cosmos-sdk/releases/tag/v0.46.1) - 2022-08-24

### Improvements

* [#12953](https://github.com/cosmos/cosmos-sdk/pull/12953) Change the default priority mechanism to be based on gas price.
* [#12981](https://github.com/cosmos/cosmos-sdk/pull/12981) Return proper error when parsing telemetry configuration.
* [#12969](https://github.com/cosmos/cosmos-sdk/pull/12969) Bump Tendermint to `v0.34.21` and IAVL to `v0.19.1`.
* [#12885](https://github.com/cosmos/cosmos-sdk/pull/12885) Amortize cost of processing cache KV store.
* (events) [#12850](https://github.com/cosmos/cosmos-sdk/pull/12850) Add a new `fee_payer` attribute to the `tx` event that is emitted from the `DeductFeeDecorator` AnteHandler decorator.
* (x/params) [#12615](https://github.com/cosmos/cosmos-sdk/pull/12615) Add `GetParamSetIfExists` function to params `Subspace` to prevent panics on breaking changes.
* (x/bank) [#12674](https://github.com/cosmos/cosmos-sdk/pull/12674) Add convenience function `CreatePrefixedAccountStoreKey()` to construct key to access account's balance for a given denom.
* [#12877](https://github.com/cosmos/cosmos-sdk/pull/12877) Bumped cosmossdk.io/math to v1.0.0-beta.3
* [#12693](https://github.com/cosmos/cosmos-sdk/pull/12693) Make sure the order of each node is consistent when emitting proto events.

### Bug Fixes

* (x/group) [#12888](https://github.com/cosmos/cosmos-sdk/pull/12888) Fix event propagation to the current context of `x/group` message execution `[]sdk.Result`.
* (x/upgrade) [#12906](https://github.com/cosmos/cosmos-sdk/pull/12906) Fix upgrade failure by moving downgrade verification logic after store migration.

## [v0.46.0](https://github.com/cosmos/cosmos-sdk/releases/tag/v0.46.0) - 2022-07-26

### Features

* (types) [#11985](https://github.com/cosmos/cosmos-sdk/pull/11985) Add a `Priority` field on `sdk.Context`, which represents the CheckTx priority field. It is only used during CheckTx.
* (gRPC) [#11889](https://github.com/cosmos/cosmos-sdk/pull/11889) Support custom read and write gRPC options in `app.toml`. See `max-recv-msg-size` and `max-send-msg-size` respectively.
* (cli) [#11738](https://github.com/cosmos/cosmos-sdk/pull/11738) Add `tx auth multi-sign` as alias of `tx auth multisign` for consistency with `multi-send`.
* (cli) [#11738](https://github.com/cosmos/cosmos-sdk/pull/11738) Add `tx bank multi-send` command for bulk send of coins to multiple accounts.
* (grpc) [#11642](https://github.com/cosmos/cosmos-sdk/pull/11642) Implement `ABCIQuery` in the Tendermint gRPC service, which proxies ABCI `Query` requests directly to the application.
* (x/upgrade) [#11551](https://github.com/cosmos/cosmos-sdk/pull/11551) Update `ScheduleUpgrade` for chains to schedule an automated upgrade on `BeginBlock` without having to go though governance.
* (tx) [#11533](https://github.com/cosmos/cosmos-sdk/pull/11533) Register [`EIP191`](https://eips.ethereum.org/EIPS/eip-191) as an available `SignMode` for chains to use.
* (x/genutil) [#11500](https://github.com/cosmos/cosmos-sdk/pull/11500) Fix GenTx validation and adjust error messages
* [#11430](https://github.com/cosmos/cosmos-sdk/pull/11430) Introduce a new `grpc-only` flag, such that when enabled, will start the node in a query-only mode. Note, gRPC MUST be enabled with this flag.
* (x/bank) [#11417](https://github.com/cosmos/cosmos-sdk/pull/11417) Introduce a new `SpendableBalances` gRPC query that retrieves an account's total (paginated) spendable balances.
* [#11441](https://github.com/cosmos/cosmos-sdk/pull/11441) Added a new method, `IsLTE`, for `types.Coin`. This method is used to check if a `types.Coin` is less than or equal to another `types.Coin`.
* (x/upgrade) [#11116](https://github.com/cosmos/cosmos-sdk/pull/11116) `MsgSoftwareUpgrade` and `MsgCancelUpgrade` have been added to support v1beta2 msgs-based gov proposals.
* [#10977](https://github.com/cosmos/cosmos-sdk/pull/10977) Now every cosmos message protobuf definition must be extended with a `cosmos.msg.v1.signer` option to signal the signer fields in a language agnostic way.
* [#10710](https://github.com/cosmos/cosmos-sdk/pull/10710) Chain-id shouldn't be required for creating a transaction with both --generate-only and --offline flags.
* [#10703](https://github.com/cosmos/cosmos-sdk/pull/10703) Create a new grantee account, if the grantee of an authorization does not exist.
* [#10592](https://github.com/cosmos/cosmos-sdk/pull/10592) Add a `DecApproxEq` function that checks to see if `|d1 - d2| < tol` for some Dec `d1, d2, tol`.
* [#9933](https://github.com/cosmos/cosmos-sdk/pull/9933) Introduces the notion of a Cosmos "Scalar" type, which would just be simple aliases that give human-understandable meaning to the underlying type, both in Go code and in Proto definitions.
* [#9884](https://github.com/cosmos/cosmos-sdk/pull/9884) Provide a new gRPC query handler, `/cosmos/params/v1beta1/subspaces`, that allows the ability to query for all registered subspaces and their respective keys.
* [#9776](https://github.com/cosmos/cosmos-sdk/pull/9776) Add flag `staking-bond-denom` to specify the staking bond denomination value when initializing a new chain.
* [#9533](https://github.com/cosmos/cosmos-sdk/pull/9533) Added a new gRPC method, `DenomOwners`, in `x/bank` to query for all account holders of a specific denomination.
* (bank) [#9618](https://github.com/cosmos/cosmos-sdk/pull/9618) Update bank.Metadata: add URI and URIHash attributes.
* (store) [#8664](https://github.com/cosmos/cosmos-sdk/pull/8664) Implementation of ADR-038 file StreamingService
* [#9837](https://github.com/cosmos/cosmos-sdk/issues/9837) `--generate-only` flag can be used with a keyname from the keyring.
* [#10326](https://github.com/cosmos/cosmos-sdk/pull/10326) `x/authz` add all grants by granter query.
* [#10944](https://github.com/cosmos/cosmos-sdk/pull/10944) `x/authz` add all grants by grantee query
* [#10348](https://github.com/cosmos/cosmos-sdk/pull/10348) Add `fee.{payer,granter}` and `tip` fields to StdSignDoc for signing tipped transactions.
* [#10208](https://github.com/cosmos/cosmos-sdk/pull/10208) Add `TipsTxMiddleware` for transferring tips.
* [#10379](https://github.com/cosmos/cosmos-sdk/pull/10379) Add validation to `x/upgrade` CLI `software-upgrade` command `--plan-info` value.
* [#10507](https://github.com/cosmos/cosmos-sdk/pull/10507) Add antehandler for tx priority.
* [#10311](https://github.com/cosmos/cosmos-sdk/pull/10311) Adds cli to use tips transactions. It adds an `--aux` flag to all CLI tx commands to generate the aux signer data (with optional tip), and a new `tx aux-to-fee` subcommand to let the fee payer gather aux signer data and broadcast the tx
* [#11019](https://github.com/cosmos/cosmos-sdk/pull/11019) Add `MsgCreatePermanentLockedAccount` and CLI method for creating permanent locked account
* [#10947](https://github.com/cosmos/cosmos-sdk/pull/10947) Add `AllowancesByGranter` query to the feegrant module
* [#10407](https://github.com/cosmos/cosmos-sdk/pull/10407) Add validation to `x/upgrade` module's `BeginBlock` to check accidental binary downgrades
* (gov) [#11036](https://github.com/cosmos/cosmos-sdk/pull/11036) Add in-place migrations for 0.43->0.46. Add a `migrate v0.46` CLI command for v0.43->0.46 JSON genesis migration.
* [#11006](https://github.com/cosmos/cosmos-sdk/pull/11006) Add `debug pubkey-raw` command to allow inspecting of pubkeys in legacy bech32 format
* (x/authz) [#10714](https://github.com/cosmos/cosmos-sdk/pull/10714) Add support for pruning expired authorizations
* [#11179](https://github.com/cosmos/cosmos-sdk/pull/11179) Add state rollback command.
* [#11234](https://github.com/cosmos/cosmos-sdk/pull/11234) Add `GRPCClient` field to Client Context. If `GRPCClient` field is set to nil, the `Invoke` method would use ABCI query, otherwise use gprc.
* (authz)[#11060](https://github.com/cosmos/cosmos-sdk/pull/11060) Support grant with no expire time.
* (rosetta) [#11590](https://github.com/cosmos/cosmos-sdk/pull/11590) Add fee suggestion for rosetta and enable offline mode. Also force set events about Fees to Success to pass reconciliation test.
* (types) [#11959](https://github.com/cosmos/cosmos-sdk/pull/11959) Added `sdk.Coins.Find` helper method to find a coin by denom.
* (upgrade) [#12603](https://github.com/cosmos/cosmos-sdk/pull/12603) feat: Move AppModule.BeginBlock and AppModule.EndBlock to extension interfaces
* (telemetry) [#12405](https://github.com/cosmos/cosmos-sdk/pull/12405) Add *query* calls metric to telemetry.
* (query) [#12253](https://github.com/cosmos/cosmos-sdk/pull/12253) Add `GenericFilteredPaginate` to the `query` package to improve UX.

### API Breaking Changes

* (x/auth/ante) [#11985](https://github.com/cosmos/cosmos-sdk/pull/11985) The `MempoolFeeDecorator` has been removed. Instead, the `DeductFeeDecorator` takes a new argument of type `TxFeeChecker`, to define custom fee models. If `nil` is passed to this `TxFeeChecker` argument, then it will default to `checkTxFeeWithValidatorMinGasPrices`, which is the exact same behavior as the old `MempoolFeeDecorator` (i.e. checking fees against validator's own min gas price).
* (x/auth/ante) [#11985](https://github.com/cosmos/cosmos-sdk/pull/11985) The `ExtensionOptionsDecorator` takes an argument of type `ExtensionOptionChecker`. For backwards-compatibility, you can pass `nil`, which defaults to the old behavior of rejecting all tx extensions.
* (crypto/keyring) [#11932](https://github.com/cosmos/cosmos-sdk/pull/11932) Remove `Unsafe*` interfaces from keyring package. Please use interface casting if you wish to access those unsafe functions.
* (types) [#11881](https://github.com/cosmos/cosmos-sdk/issues/11881) Rename `AccAddressFromHex` to `AccAddressFromHexUnsafe`.
* (types) [#11788](https://github.com/cosmos/cosmos-sdk/pull/11788) The `Int` and `Uint` types have been moved to their own dedicated module, `math`. Aliases are kept in the SDK's root `types` package, however, it is encouraged to utilize the new `math` module. As a result, the `Int#ToDec` API has been removed.
* (grpc) [#11642](https://github.com/cosmos/cosmos-sdk/pull/11642) The `RegisterTendermintService` method in the `tmservice` package now requires a `abciQueryFn` query function parameter.
* [#11496](https://github.com/cosmos/cosmos-sdk/pull/11496) Refactor abstractions for snapshot and pruning; snapshot intervals eventually pruned; unit tests.
* (types) [#11689](https://github.com/cosmos/cosmos-sdk/pull/11689) Make `Coins#Sub` and `Coins#SafeSub` consistent with `Coins#Add`.
* (store)[#11152](https://github.com/cosmos/cosmos-sdk/pull/11152) Remove `keep-every` from pruning options.
* [#10950](https://github.com/cosmos/cosmos-sdk/pull/10950) Add `envPrefix` parameter to `cmd.Execute`.
* (x/mint) [#10441](https://github.com/cosmos/cosmos-sdk/pull/10441) The `NewAppModule` function now accepts an inflation calculation function as an argument.
* [#9695](https://github.com/cosmos/cosmos-sdk/pull/9695) Migrate keys from `Info` (serialized as amino) -> `Record` (serialized as proto)
    * Add new `codec.Codec` argument in:
        * `keyring.NewInMemory`
        * `keyring.New`
    * Rename:
        * `SavePubKey` to `SaveOfflineKey`.
        * `NewMultiInfo`, `NewLedgerInfo` to `NewLegacyMultiInfo`, `newLegacyLedgerInfo` respectively. Move them into `legacy_info.go`.
        * `NewOfflineInfo` to `newLegacyOfflineInfo` and move it to `migration_test.go`.
    * Return:
    _`keyring.Record, error` in `SaveOfflineKey`, `SaveLedgerKey`, `SaveMultiSig`, `Key` and `KeyByAddress`.
    _`keyring.Record` instead of `Info` in `NewMnemonic` and `List`.
    * Remove `algo` argument from :
        * `SaveOfflineKey`
    * Take `keyring.Record` instead of `Info` as first argument in:
        * `MkConsKeyOutput`
        * `MkValKeyOutput`
        * `MkAccKeyOutput`
* [#10022](https://github.com/cosmos/cosmos-sdk/pull/10022) `AuthKeeper` interface in `x/auth` now includes a function `HasAccount`.
* [#9759](https://github.com/cosmos/cosmos-sdk/pull/9759) `NewAccountKeeeper` in `x/auth` now takes an additional `bech32Prefix` argument that represents `sdk.Bech32MainPrefix`.
* [#9628](https://github.com/cosmos/cosmos-sdk/pull/9628) Rename `x/{mod}/legacy` to `x/{mod}/migrations`.
* [#9571](https://github.com/cosmos/cosmos-sdk/pull/9571) Implemented error handling for staking hooks, which now return an error on failure.
* [#9427](https://github.com/cosmos/cosmos-sdk/pull/9427) Move simapp `FundAccount` and `FundModuleAccount` to `x/bank/testutil`
* (client/tx) [#9421](https://github.com/cosmos/cosmos-sdk/pull/9421/) `BuildUnsignedTx`, `BuildSimTx`, `PrintUnsignedStdTx` functions are moved to
  the Tx Factory as methods.
* (client/keys) [#9601](https://github.com/cosmos/cosmos-sdk/pull/9601) Added `keys rename` CLI command and `Keyring.Rename` interface method to rename a key in the keyring.
* (x/slashing) [#9458](https://github.com/cosmos/cosmos-sdk/pull/9458) Coins burned from slashing is now returned from Slash function and included in Slash event.
* [#9246](https://github.com/cosmos/cosmos-sdk/pull/9246) The `New` method for the network package now returns an error.
* [#9519](https://github.com/cosmos/cosmos-sdk/pull/9519) `DeleteDeposits` renamed to `DeleteAndBurnDeposits`, `RefundDeposits` renamed to `RefundAndDeleteDeposits`
* (codec) [#9521](https://github.com/cosmos/cosmos-sdk/pull/9521) Removed deprecated `clientCtx.JSONCodec` from `client.Context`.
* (codec) [#9521](https://github.com/cosmos/cosmos-sdk/pull/9521) Rename `EncodingConfig.Marshaler` to `Codec`.
* [#9594](https://github.com/cosmos/cosmos-sdk/pull/9594) `RESTHandlerFn` argument is removed from the `gov/NewProposalHandler`.
* [#9594](https://github.com/cosmos/cosmos-sdk/pull/9594) `types/rest` package moved to `testutil/rest`.
* [#9432](https://github.com/cosmos/cosmos-sdk/pull/9432) `ConsensusParamsKeyTable` moved from `params/keeper` to `params/types`
* [#9576](https://github.com/cosmos/cosmos-sdk/pull/9576) Add debug error message to `sdkerrors.QueryResult` when enabled
* [#9650](https://github.com/cosmos/cosmos-sdk/pull/9650) Removed deprecated message handler implementation from the SDK modules.
* [#10248](https://github.com/cosmos/cosmos-sdk/pull/10248) Remove unused `KeyPowerReduction` variable from x/staking types.
* (x/bank) [#9832](https://github.com/cosmos/cosmos-sdk/pull/9832) `AddressFromBalancesStore` renamed to `AddressAndDenomFromBalancesStore`.
* (tests) [#9938](https://github.com/cosmos/cosmos-sdk/pull/9938) `simapp.Setup` accepts additional `testing.T` argument.
* (baseapp) [#11979](https://github.com/cosmos/cosmos-sdk/pull/11979) Rename baseapp simulation helper methods `baseapp.{Check,Deliver}` to `baseapp.Sim{Check,Deliver}`.
* (x/gov) [#10373](https://github.com/cosmos/cosmos-sdk/pull/10373) Removed gov `keeper.{MustMarshal, MustUnmarshal}`.
* [#10348](https://github.com/cosmos/cosmos-sdk/pull/10348) StdSignBytes takes a new argument of type `*tx.Tip` for signing over tips using LEGACY_AMINO_JSON.
* [#10208](https://github.com/cosmos/cosmos-sdk/pull/10208) The `x/auth/signing.Tx` interface now also includes a new `GetTip() *tx.Tip` method for verifying tipped transactions. The `x/auth/types` expected BankKeeper interface now expects the `SendCoins` method too.
* [#10612](https://github.com/cosmos/cosmos-sdk/pull/10612) `baseapp.NewBaseApp` constructor function doesn't take the `sdk.TxDecoder` anymore. This logic has been moved into the TxDecoderMiddleware.
* [#10692](https://github.com/cosmos/cosmos-sdk/pull/10612) `SignerData` takes 2 new fields, `Address` and `PubKey`, which need to get populated when using SIGN_MODE_DIRECT_AUX.
* [#10748](https://github.com/cosmos/cosmos-sdk/pull/10748) Move legacy `x/gov` api to `v1beta1` directory.
* [#10816](https://github.com/cosmos/cosmos-sdk/pull/10816) Reuse blocked addresses from the bank module. No need to pass them to distribution.
* [#10852](https://github.com/cosmos/cosmos-sdk/pull/10852) Move `x/gov/types` to `x/gov/types/v1beta2`.
* [#10922](https://github.com/cosmos/cosmos-sdk/pull/10922), [/#10957](https://github.com/cosmos/cosmos-sdk/pull/10957) Move key `server.Generate*` functions to testutil and support custom mnemonics in in-process testing network. Moved `TestMnemonic` from `testutil` package to `testdata`.
* (x/bank) [#10771](https://github.com/cosmos/cosmos-sdk/pull/10771) Add safety check on bank module perms to allow module-specific mint restrictions (e.g. only minting a certain denom).
* (x/bank) [#10771](https://github.com/cosmos/cosmos-sdk/pull/10771) Add `bank.BaseKeeper.WithMintCoinsRestriction` function to restrict use of bank `MintCoins` usage.
* [#10868](https://github.com/cosmos/cosmos-sdk/pull/10868), [#10989](https://github.com/cosmos/cosmos-sdk/pull/10989) The Gov keeper accepts now 2 more mandatory arguments, the ServiceMsgRouter and a maximum proposal metadata length.
* [#10868](https://github.com/cosmos/cosmos-sdk/pull/10868), [#10989](https://github.com/cosmos/cosmos-sdk/pull/10989), [#11093](https://github.com/cosmos/cosmos-sdk/pull/11093) The Gov keeper accepts now 2 more mandatory arguments, the ServiceMsgRouter and a gov Config including the max metadata length.
* [#11124](https://github.com/cosmos/cosmos-sdk/pull/11124) Add `GetAllVersions` to application store
* (x/authz) [#10447](https://github.com/cosmos/cosmos-sdk/pull/10447) authz `NewGrant` takes a new argument: block time, to correctly validate expire time.
* [#10961](https://github.com/cosmos/cosmos-sdk/pull/10961) Support third-party modules to add extension snapshots to state-sync.
* [#11274](https://github.com/cosmos/cosmos-sdk/pull/11274) `types/errors.New` now is an alias for `types/errors.Register` and should only be used in initialization code.
* (authz)[#11060](https://github.com/cosmos/cosmos-sdk/pull/11060) `authz.NewMsgGrant` `expiration` is now a pointer. When `nil` is used then no expiration will be set (grant won't expire).
* (x/distribution)[#11457](https://github.com/cosmos/cosmos-sdk/pull/11457) Add amount field to `distr.MsgWithdrawDelegatorRewardResponse` and `distr.MsgWithdrawValidatorCommissionResponse`.
* [#11334](https://github.com/cosmos/cosmos-sdk/pull/11334) Move `x/gov/types/v1beta2` to `x/gov/types/v1`.
* (x/auth/middleware) [#11413](https://github.com/cosmos/cosmos-sdk/pull/11413) Refactor tx middleware to be extensible on tx fee logic. Merged `MempoolFeeMiddleware` and `TxPriorityMiddleware` functionalities into `DeductFeeMiddleware`, make the logic extensible using the `TxFeeChecker` option, the current fee logic is preserved by the default `checkTxFeeWithValidatorMinGasPrices` implementation. Change `RejectExtensionOptionsMiddleware` to `NewExtensionOptionsMiddleware` which is extensible with the `ExtensionOptionChecker` option. Unpack the tx extension options `Any`s to interface `TxExtensionOptionI`.
* (migrations) [#11556](https://github.com/cosmos/cosmos-sdk/pull/11556#issuecomment-1091385011) Remove migration code from 0.42 and below. To use previous migrations, checkout previous versions of the cosmos-sdk.

### Client Breaking Changes

* [#11797](https://github.com/cosmos/cosmos-sdk/pull/11797) Remove all RegisterRESTRoutes (previously deprecated)
* [#11089](https://github.com/cosmos/cosmos-sdk/pull/11089) interacting with the node through `grpc.Dial` requires clients to pass a codec refer to [doc](docs/docs/run-node/02-interact-node.md).
* [#9594](https://github.com/cosmos/cosmos-sdk/pull/9594) Remove legacy REST API. Please see the [REST Endpoints Migration guide](https://docs.cosmos.network/v0.45/migrations/rest.html) to migrate to the new REST endpoints.
* [#9995](https://github.com/cosmos/cosmos-sdk/pull/9995) Increased gas cost for creating proposals.
* [#11029](https://github.com/cosmos/cosmos-sdk/pull/11029) The deprecated Vote Option field is removed in gov v1beta2 and nil in v1beta1. Use Options instead.
* [#11013](https://github.com/cosmos/cosmos-sdk/pull/11013) The `tx gov submit-proposal` command has changed syntax to support the new Msg-based gov proposals. To access the old CLI command, please use `tx gov submit-legacy-proposal`.
* [#11170](https://github.com/cosmos/cosmos-sdk/issues/11170) Fixes issue related to grpc-gateway of supply by ibc-denom.

### CLI Breaking Changes

* (cli) [#11818](https://github.com/cosmos/cosmos-sdk/pull/11818) CLI transactions preview now respect the chosen `--output` flag format (json or text).
* [#9695](https://github.com/cosmos/cosmos-sdk/pull/9695) `<app> keys migrate` CLI command now takes no arguments.
* [#9246](https://github.com/cosmos/cosmos-sdk/pull/9246) Removed the CLI flag `--setup-config-only` from the `testnet` command and added the subcommand `init-files`.
* [#9780](https://github.com/cosmos/cosmos-sdk/pull/9780) Use sigs.k8s.io for yaml, which might lead to minor YAML output changes
* [#10625](https://github.com/cosmos/cosmos-sdk/pull/10625) Rename `--fee-account` CLI flag to `--fee-granter`
* [#10684](https://github.com/cosmos/cosmos-sdk/pull/10684) Rename `edit-validator` command's `--moniker` flag to `--new-moniker`
* (authz)[#11060](https://github.com/cosmos/cosmos-sdk/pull/11060) Changed the default value of the `--expiration` `tx grant` CLI Flag: was now + 1year, update: null (no expire date).

### Improvements

* (types) [#12201](https://github.com/cosmos/cosmos-sdk/pull/12201) Add `MustAccAddressFromBech32` util function
* [#11696](https://github.com/cosmos/cosmos-sdk/pull/11696) Rename `helpers.GenTx` to `GenSignedMockTx` to avoid confusion with genutil's `GenTxCmd`.
* (x/auth/vesting) [#11652](https://github.com/cosmos/cosmos-sdk/pull/11652) Add util functions for `Period(s)`
* [#11630](https://github.com/cosmos/cosmos-sdk/pull/11630) Add SafeSub method to sdk.Coin.
* [#11511](https://github.com/cosmos/cosmos-sdk/pull/11511) Add api server flags to start command.
* [#11484](https://github.com/cosmos/cosmos-sdk/pull/11484) Implement getter for keyring backend option.
* [#11449](https://github.com/cosmos/cosmos-sdk/pull/11449) Improved error messages when node isn't synced.
* [#11349](https://github.com/cosmos/cosmos-sdk/pull/11349) Add `RegisterAminoMsg` function that checks that a msg name is <40 chars (else this would break ledger nano signing) then registers the concrete msg type with amino, it should be used for registering `sdk.Msg`s with amino instead of `cdc.RegisterConcrete`.
* [#11089](https://github.com/cosmos/cosmos-sdk/pull/11089]) Now cosmos-sdk consumers can upgrade gRPC to its newest versions.
* [#10439](https://github.com/cosmos/cosmos-sdk/pull/10439) Check error for `RegisterQueryHandlerClient` in all modules `RegisterGRPCGatewayRoutes`.
* [#9780](https://github.com/cosmos/cosmos-sdk/pull/9780) Remove gogoproto `moretags` YAML annotations and add `sigs.k8s.io/yaml` for YAML marshalling.
* (x/bank) [#10134](https://github.com/cosmos/cosmos-sdk/pull/10134) Add `HasDenomMetadata` function to bank `Keeper` to check if a client coin denom metadata exists in state.
* (x/bank) [#10022](https://github.com/cosmos/cosmos-sdk/pull/10022) `BankKeeper.SendCoins` now takes less execution time.
* (deps) [#9987](https://github.com/cosmos/cosmos-sdk/pull/9987) Bump Go version minimum requirement to `1.17`
* (cli) [#9856](https://github.com/cosmos/cosmos-sdk/pull/9856) Overwrite `--sequence` and `--account-number` flags with default flag values when used with `offline=false` in `sign-batch` command.
* (rosetta) [#10001](https://github.com/cosmos/cosmos-sdk/issues/10001) Add documentation for rosetta-cli dockerfile and rename folder for the rosetta-ci dockerfile
* [#9699](https://github.com/cosmos/cosmos-sdk/pull/9699) Add `:`, `.`, `-`, and `_` as allowed characters in the default denom regular expression.
* (genesis) [#9697](https://github.com/cosmos/cosmos-sdk/pull/9697) Ensure `InitGenesis` returns with non-empty validator set.
* [#10468](https://github.com/cosmos/cosmos-sdk/pull/10468) Allow futureOps to queue additional operations in simulations
* [#10625](https://github.com/cosmos/cosmos-sdk/pull/10625) Add `--fee-payer` CLI flag
* (cli) [#10683](https://github.com/cosmos/cosmos-sdk/pull/10683) In CLI, allow 1 SIGN_MODE_DIRECT signer in transactions with multiple signers.
* (deps) [#10706](https://github.com/cosmos/cosmos-sdk/issues/10706) Bump rosetta-sdk-go to v0.7.2 and rosetta-cli to v0.7.3
* (types/errors) [#10779](https://github.com/cosmos/cosmos-sdk/pull/10779) Move most functionality in `types/errors` to a standalone `errors` go module, except the `RootCodespace` errors and ABCI response helpers. All functions and types that used to live in `types/errors` are now aliased so this is not a breaking change.
* (gov) [#10854](https://github.com/cosmos/cosmos-sdk/pull/10854) v1beta2's vote doesn't include the deprecate `option VoteOption` anymore. Instead, it only uses `WeightedVoteOption`.
* (types) [#11004](https://github.com/cosmos/cosmos-sdk/pull/11004) Added mutable versions of many of the sdk.Dec types operations. This improves performance when used by avoiding reallocating a new bigint for each operation.
* (x/auth) [#10880](https://github.com/cosmos/cosmos-sdk/pull/10880) Added a new query to the tx query service that returns a block with transactions fully decoded.
* (types) [#11200](https://github.com/cosmos/cosmos-sdk/pull/11200) Added `Min()` and `Max()` operations on sdk.Coins.
* (gov) [#11287](https://github.com/cosmos/cosmos-sdk/pull/11287) Fix error message when no flags are provided while executing `submit-legacy-proposal` transaction.
* (x/auth) [#11482](https://github.com/cosmos/cosmos-sdk/pull/11482) Improve panic message when attempting to register a method handler for a message that does not implement sdk.Msg
* (x/staking) [#11596](https://github.com/cosmos/cosmos-sdk/pull/11596) Add (re)delegation getters
* (errors) [#11960](https://github.com/cosmos/cosmos-sdk/pull/11960) Removed 'redacted' error message from defaultErrEncoder
* (ante) [#12013](https://github.com/cosmos/cosmos-sdk/pull/12013) Index ante events for failed tx.
* [#12668](https://github.com/cosmos/cosmos-sdk/pull/12668) Add `authz_msg_index` event attribute to message events emitted when executing via `MsgExec` through `x/authz`.
* [#12626](https://github.com/cosmos/cosmos-sdk/pull/12626) Upgrade IAVL to v0.19.0 with fast index and error propagation. NOTE: first start will take a while to propagate into new model.
* [#12576](https://github.com/cosmos/cosmos-sdk/pull/12576) Remove dependency on cosmos/keyring and upgrade to 99designs/keyring v1.2.1
* [#12590](https://github.com/cosmos/cosmos-sdk/pull/12590) Allow zero gas in simulation mode.
* [#12453](https://github.com/cosmos/cosmos-sdk/pull/12453) Add `NewInMemoryWithKeyring` function which allows the creation of in memory `keystore` instances with a specified set of existing items.
* [#11390](https://github.com/cosmos/cosmos-sdk/pull/11390) `LatestBlockResponse` & `BlockByHeightResponse` types' `Block` filed has been deprecated and they now contains new field `sdk_block` with `proposer_address` as `string`
* [#12089](https://github.com/cosmos/cosmos-sdk/pull/12089) Mark the `TipDecorator` as beta, don't include it in simapp by default.
* [#12153](https://github.com/cosmos/cosmos-sdk/pull/12153) Add a new `NewSimulationManagerFromAppModules` constructor, to simplify simulation wiring.

### Bug Fixes

* [#11969](https://github.com/cosmos/cosmos-sdk/pull/11969) Fix the panic error in `x/upgrade` when `AppVersion` is not set.
* (tests) [#11940](https://github.com/cosmos/cosmos-sdk/pull/11940) Fix some client tests in the `x/gov` module
* [#11772](https://github.com/cosmos/cosmos-sdk/pull/11772) Limit types.Dec length to avoid overflow.
* [#11724](https://github.com/cosmos/cosmos-sdk/pull/11724) Fix data race issues with api.Server
* [#11693](https://github.com/cosmos/cosmos-sdk/pull/11693) Add validation for gentx cmd.
* [#11645](https://github.com/cosmos/cosmos-sdk/pull/11645) Fix `--home` flag ignored when running help.
* [#11558](https://github.com/cosmos/cosmos-sdk/pull/11558) Fix `--dry-run` not working when using tx command.
* [#11354](https://github.com/cosmos/cosmos-sdk/pull/11355) Added missing pagination flag for `bank q total` query.
* [#11197](https://github.com/cosmos/cosmos-sdk/pull/11197) Signing with multisig now works with multisig address which is not in the keyring.
* (makefile) [#11285](https://github.com/cosmos/cosmos-sdk/pull/11285) Fix lint-fix make target.
* (client) [#11283](https://github.com/cosmos/cosmos-sdk/issues/11283) Support multiple keys for tx simulation and setting automatic gas for txs.
* (store) [#11177](https://github.com/cosmos/cosmos-sdk/pull/11177) Update the prune `everything` strategy to store the last two heights.
* [#10844](https://github.com/cosmos/cosmos-sdk/pull/10844) Automatic recovering non-consistent keyring storage during public key import.
* (store) [#11117](https://github.com/cosmos/cosmos-sdk/pull/11117) Fix data race in store trace component
* (cli) [#11065](https://github.com/cosmos/cosmos-sdk/pull/11065) Ensure the `tendermint-validator-set` query command respects the `-o` output flag.
* (grpc) [#10985](https://github.com/cosmos/cosmos-sdk/pull/10992) The `/cosmos/tx/v1beta1/txs/{hash}` endpoint returns a 404 when a tx does not exist.
* (rosetta) [#10340](https://github.com/cosmos/cosmos-sdk/pull/10340) Use `GenesisChunked(ctx)` instead `Genesis(ctx)` to get genesis block height
* [#9651](https://github.com/cosmos/cosmos-sdk/pull/9651) Change inconsistent limit of `0` to `MaxUint64` on InfiniteGasMeter and add GasRemaining func to GasMeter.
* [#9639](https://github.com/cosmos/cosmos-sdk/pull/9639) Check store keys length before accessing them by making sure that `key` is of length `m+1` (for `key[n:m]`)
* (types) [#9627](https://github.com/cosmos/cosmos-sdk/pull/9627) Fix nil pointer panic on `NewBigIntFromInt`
* (x/genutil) [#9574](https://github.com/cosmos/cosmos-sdk/pull/9575) Actually use the `gentx` client tx flags (like `--keyring-dir`)
* (x/distribution) [#9599](https://github.com/cosmos/cosmos-sdk/pull/9599) Withdraw rewards event now includes a value attribute even if there are 0 rewards (due to situations like 100% commission).
* (x/genutil) [#9638](https://github.com/cosmos/cosmos-sdk/pull/9638) Added missing validator key save when recovering from mnemonic
* [#9762](https://github.com/cosmos/cosmos-sdk/pull/9762) The init command uses the chain-id from the client config if --chain-id is not provided
* [#9980](https://github.com/cosmos/cosmos-sdk/pull/9980) Returning the error when the invalid argument is passed to bank query total supply cli.
* (server) [#10016](https://github.com/cosmos/cosmos-sdk/issues/10016) Fix marshaling of index-events into server config file.
* [#10184](https://github.com/cosmos/cosmos-sdk/pull/10184) Fixed CLI tx commands to no longer explicitly require the chain-id flag as this value can come from a user config.
* (x/upgrade) [#10189](https://github.com/cosmos/cosmos-sdk/issues/10189) Removed potential sources of non-determinism in upgrades
* [#10258](https://github.com/cosmos/cosmos-sdk/issues/10258) Fixes issue related to segmentation fault on mac m1 arm64
* [#10466](https://github.com/cosmos/cosmos-sdk/issues/10466) Fixes error with simulation tests when genesis start time is randomly created after the year 2262
* [#10394](https://github.com/cosmos/cosmos-sdk/issues/10394) Fixes issue related to grpc-gateway of account balance by
  ibc-denom.
* [#10842](https://github.com/cosmos/cosmos-sdk/pull/10842) Fix error when `--generate-only`, `--max-msgs` fags set while executing `WithdrawAllRewards` command.
* [#10897](https://github.com/cosmos/cosmos-sdk/pull/10897) Fix: set a non-zero value on gas overflow.
* [#9790](https://github.com/cosmos/cosmos-sdk/pull/10687) Fix behavior of `DecCoins.MulDecTruncate`.
* [#10990](https://github.com/cosmos/cosmos-sdk/pull/10990) Fixes missing `iavl-cache-size` config parsing in `GetConfig` method.
* (x/authz) [#10447](https://github.com/cosmos/cosmos-sdk/pull/10447) Fix authz `NewGrant` expiration check.
* (x/authz) [#10633](https://github.com/cosmos/cosmos-sdk/pull/10633) Fixed authorization not found error when executing message.
* [#11222](https://github.com/cosmos/cosmos-sdk/pull/11222) reject query with block height in the future
* [#11229](https://github.com/cosmos/cosmos-sdk/pull/11229) Handled the error message of `transaction encountered error` from tendermint.
* (x/authz) [#11252](https://github.com/cosmos/cosmos-sdk/pull/11252) Allow insufficient funds error for authz simulation
* (cli) [#11313](https://github.com/cosmos/cosmos-sdk/pull/11313) Fixes `--gas auto` when executing CLI transactions in `--generate-only` mode
* (cli) [#11337](https://github.com/cosmos/cosmos-sdk/pull/11337) Fixes `show-adress` cli cmd
* (crypto) [#11298](https://github.com/cosmos/cosmos-sdk/pull/11298) Fix cgo secp signature verification and update libscep256k1 library.
* (x/authz) [#11512](https://github.com/cosmos/cosmos-sdk/pull/11512) Fix response of a panic to error, when subtracting balances.
* (rosetta) [#11590](https://github.com/cosmos/cosmos-sdk/pull/11590) `/block` returns an error with nil pointer when a request has both of index and hash and increase timeout for huge genesis.
* (x/feegrant) [#11813](https://github.com/cosmos/cosmos-sdk/pull/11813) Fix pagination total count in `AllowancesByGranter` query.
* (simapp) [#11855](https://github.com/cosmos/cosmos-sdk/pull/11855) Use `sdkmath.Int` instead of `int64` for `SimulationState.InitialStake`.
* (x/capability) [#11737](https://github.com/cosmos/cosmos-sdk/pull/11737) Use a fixed length encoding of `Capability` pointer for `FwdCapabilityKey`
* [#11983](https://github.com/cosmos/cosmos-sdk/pull/11983) (x/feegrant, x/authz) rename grants query commands to `grants-by-grantee`, `grants-by-granter` cmds.
* (testutil/sims) [#12374](https://github.com/cosmos/cosmos-sdk/pull/12374) fix the non-determinstic behavior in simulations caused by `GenSignedMockTx` and check empty coins slice before it is used to create `banktype.MsgSend`.
* [#12448](https://github.com/cosmos/cosmos-sdk/pull/12448) Start telemetry independently from the API server.
* [#12509](https://github.com/cosmos/cosmos-sdk/pull/12509) Fix `Register{Tx,Tendermint}Service` not being called, resulting in some endpoints like the Simulate endpoint not working.
* [#12416](https://github.com/cosmos/cosmos-sdk/pull/12416) Prevent zero gas transactions in the `DeductFeeDecorator` AnteHandler decorator.
* (x/mint) [#12384](https://github.com/cosmos/cosmos-sdk/pull/12384) Ensure `GoalBonded` must be positive when performing `x/mint` parameter validation.
* (x/auth) [#12261](https://github.com/cosmos/cosmos-sdk/pull/12261) Deprecate pagination in GetTxsEventRequest/Response in favor of page and limit to align with tendermint `SignClient.TxSearch`
* (vesting) [#12190](https://github.com/cosmos/cosmos-sdk/pull/12190) Replace https://github.com/cosmos/cosmos-sdk/pull/12190 to use `NewBaseAccountWithAddress` in all vesting account message handlers.
* (linting) [#12132](https://github.com/cosmos/cosmos-sdk/pull/12132) Change sdk.Int to math.Int
* (cli) [#12127](https://github.com/cosmos/cosmos-sdk/pull/12127) Fix the CLI not always taking into account `--fee-payer` and `--fee-granter` flags.
* (migrations) [#12028](https://github.com/cosmos/cosmos-sdk/pull/12028) Fix v0.45->v0.46 in-place store migrations.
* (baseapp) [#12089](https://github.com/cosmos/cosmos-sdk/pull/12089) Include antehandler and runMsgs events in SimulateTx.
* (cli) [#12095](https://github.com/cosmos/cosmos-sdk/pull/12095) Fix running a tx with --dry-run returns an error
* (x/auth) [#12108](https://github.com/cosmos/cosmos-sdk/pull/12108) Fix GetBlockWithTxs error when querying block with 0 tx
* (genutil) [#12140](https://github.com/cosmos/cosmos-sdk/pull/12140) Fix staking's genesis JSON migrate in the `simd migrate v0.46` CLI command.
* (types) [#12154](https://github.com/cosmos/cosmos-sdk/pull/12154) Add `baseAccountGetter` to avoid invalid account error when create vesting account.
* (x/crisis) [#12208](https://github.com/cosmos/cosmos-sdk/pull/12208) Fix progress index of crisis invariant assertion logs.
* (types) [#12229](https://github.com/cosmos/cosmos-sdk/pull/12229) Increase sdk.Dec maxApproxRootIterations to 300

### State Machine Breaking

* (x/gov) [#13576](https://github.com/cosmos/cosmos-sdk/pull/13576) Proposals in voting period are tracked in a separate store.
* (baseapp) [#11985](https://github.com/cosmos/cosmos-sdk/pull/11985) Add a `postHandler` to baseapp. This `postHandler` is like antehandler, but is run *after* the `runMsgs` execution. It is in the same store branch that `runMsgs`, meaning that both `runMsgs` and `postHandler`
* (x/gov) [#11998](https://github.com/cosmos/cosmos-sdk/pull/11998) Tweak the `x/gov` `ModuleAccountInvariant` invariant to ensure deposits are `<=` total module account balance instead of strictly equal.
* (x/upgrade) [#11800](https://github.com/cosmos/cosmos-sdk/pull/11800) Fix `GetLastCompleteUpgrade` to properly return the latest upgrade.
* [#10564](https://github.com/cosmos/cosmos-sdk/pull/10564) Fix bug when updating allowance inside AllowedMsgAllowance
* (x/auth)[#9596](https://github.com/cosmos/cosmos-sdk/pull/9596) Enable creating periodic vesting accounts with a transactions instead of requiring them to be created in genesis.
* (x/bank) [#9611](https://github.com/cosmos/cosmos-sdk/pull/9611) Introduce a new index to act as a reverse index between a denomination and address allowing to query for token holders of a specific denomination. `DenomOwners` is updated to use the new reverse index.
* (x/bank) [#9832](https://github.com/cosmos/cosmos-sdk/pull/9832) Account balance is stored as `sdk.Int` rather than `sdk.Coin`.
* (x/bank) [#9890](https://github.com/cosmos/cosmos-sdk/pull/9890) Remove duplicate denom from denom metadata key.
* (x/upgrade) [#10189](https://github.com/cosmos/cosmos-sdk/issues/10189) Removed potential sources of non-determinism in upgrades
* [#10422](https://github.com/cosmos/cosmos-sdk/pull/10422) and [#10529](https://github.com/cosmos/cosmos-sdk/pull/10529) Add `MinCommissionRate` param to `x/staking` module.
* (x/gov) [#10763](https://github.com/cosmos/cosmos-sdk/pull/10763) modify the fields in `TallyParams` to use `string` instead of `bytes`
* [#10770](https://github.com/cosmos/cosmos-sdk/pull/10770) revert tx when block gas limit exceeded
* (x/gov) [#10868](https://github.com/cosmos/cosmos-sdk/pull/10868) Bump gov to v1. Both v1beta1 and v1beta2 queries and Msgs are accepted.
* [#11011](https://github.com/cosmos/cosmos-sdk/pull/11011) Remove burning of deposits when qourum is not reached on a governance proposal and when the deposit is not fully met.
* [#11019](https://github.com/cosmos/cosmos-sdk/pull/11019) Add `MsgCreatePermanentLockedAccount` and CLI method for creating permanent locked account
* (x/staking) [#10885] (https://github.com/cosmos/cosmos-sdk/pull/10885) Add new `CancelUnbondingDelegation`
  transaction to `x/staking` module. Delegators can now cancel unbonding delegation entry and delegate back to validator.
* (x/feegrant) [#10830](https://github.com/cosmos/cosmos-sdk/pull/10830) Expired allowances will be pruned from state.
* (x/authz,x/feegrant) [#11214](https://github.com/cosmos/cosmos-sdk/pull/11214) Fix Amino JSON encoding of authz and feegrant Msgs to be consistent with other modules.
* (authz)[#11060](https://github.com/cosmos/cosmos-sdk/pull/11060) Support grant with no expire time.

### Deprecated

* (x/upgrade) [#9906](https://github.com/cosmos/cosmos-sdk/pull/9906) Deprecate `UpgradeConsensusState` gRPC query since this functionality is only used for IBC, which now has its own [IBC replacement](https://github.com/cosmos/ibc-go/blob/2c880a22e9f9cc75f62b527ca94aa75ce1106001/proto/ibc/core/client/v1/query.proto#L54)
* (types) [#10948](https://github.com/cosmos/cosmos-sdk/issues/10948) Deprecate the types.DBBackend variable and types.NewLevelDB function. They are replaced by a new entry in `app.toml`: `app-db-backend` and `tendermint/tm-db`s `NewDB` function. If `app-db-backend` is defined, then it is used. Otherwise, if `types.DBBackend` is defined, it is used (until removed: [#11241](https://github.com/cosmos/cosmos-sdk/issues/11241)). Otherwise, Tendermint config's `db-backend` is used.

## [v0.45.16](https://github.com/cosmos/cosmos-sdk/releases/tag/v0.45.16) - 2023-05-11

### Security Bug Fixes

* (x/feegrant) [#16097](https://github.com/cosmos/cosmos-sdk/pull/16097) Fix infinite feegrant allowance bug.

## [v0.45.15](https://github.com/cosmos/cosmos-sdk/releases/tag/v0.45.15) - 2023-03-22

### Improvements

* (deps) Migrate to [CometBFT](https://github.com/cometbft/cometbft). Follow the instructions in the [release notes](./RELEASE_NOTES.md).
* (deps) [#15127](https://github.com/cosmos/cosmos-sdk/pull/15127) Bump btcd.
* (store) [#14410](https://github.com/cosmos/cosmos-sdk/pull/14410) `rootmulti.Store.loadVersion` has validation to check if all the module stores' height is correct, it will error if any module store has incorrect height.

## [v0.45.14](https://github.com/cosmos/cosmos-sdk/releases/tag/v0.45.14) - 2023-02-16

### Features

* [#14583](https://github.com/cosmos/cosmos-sdk/pull/14583) Add support for Core API.

## v0.45.13 - 2023-02-08

### Improvements

* (deps) Bump Tendermint version to [v0.34.26](https://github.com/informalsystems/tendermint/releases/tag/v0.34.26).

### Bug Fixes

* (store) [#14798](https://github.com/cosmos/cosmos-sdk/pull/14798) Copy btree to avoid the problem of modify while iteration.

## v0.45.12 - 2023-01-23

### Improvements

* [#13881](https://github.com/cosmos/cosmos-sdk/pull/13881) Optimize iteration on nested cached KV stores and other operations in general.
* (store) [#11646](https://github.com/cosmos/cosmos-sdk/pull/11646) Add store name in tracekv-emitted store traces
* (deps) Bump Tendermint version to [v0.34.24](https://github.com/tendermint/tendermint/releases/tag/v0.34.24) and use Informal Systems fork.

### API Breaking Changes

* (store) [#13516](https://github.com/cosmos/cosmos-sdk/pull/13516) Update State Streaming APIs:
    * Add method `ListenCommit` to `ABCIListener`
    * Move `ListeningEnabled` and  `AddListener` methods to `CommitMultiStore`
    * Remove `CacheWrapWithListeners` from `CacheWrap` and `CacheWrapper` interfaces
    * Remove listening APIs from the caching layer (it should only listen to the `rootmulti.Store`)
    * Add three new options to file streaming service constructor.
    * Modify `ABCIListener` such that any error from any method will always halt the app via `panic`

### Bug Fixes

* (store) [#12945](https://github.com/cosmos/cosmos-sdk/pull/12945) Fix nil end semantics in store/cachekv/iterator when iterating a dirty cache.
* (store) [#13516](https://github.com/cosmos/cosmos-sdk/pull/13516) Fix state listener that was observing writes at wrong time.

## v0.45.11 - 2022-11-09

### Improvements

* [#13896](https://github.com/cosmos/cosmos-sdk/pull/13896) Queries on pruned height returns error instead of empty values.
* (deps) Bump Tendermint version to [v0.34.23](https://github.com/tendermint/tendermint/releases/tag/v0.34.23).
* (deps) Bump IAVL version to [v0.19.4](https://github.com/cosmos/iavl/releases/tag/v0.19.4).

### Bug Fixes

* [#13673](https://github.com/cosmos/cosmos-sdk/pull/13673) Fix `--dry-run` flag not working when using tx command.

### CLI Breaking Changes

* [#13656](https://github.com/cosmos/cosmos-sdk/pull/13660) Rename `server.FlagIAVLFastNode` to `server.FlagDisableIAVLFastNode` for clarity.

### API Breaking Changes

* [#13673](https://github.com/cosmos/cosmos-sdk/pull/13673) The `GetFromFields` function now takes `Context` as an argument and removes `genOnly`.

## [v0.45.10](https://github.com/cosmos/cosmos-sdk/releases/tag/v0.45.10) - 2022-10-24

### Features

* (grpc) [#13485](https://github.com/cosmos/cosmos-sdk/pull/13485) Implement a new gRPC query, `/cosmos/base/node/v1beta1/config`, which provides operator configuration. Applications that wish to expose operator minimum gas prices via gRPC should have their application implement the `ApplicationQueryService` interface (see `SimApp#RegisterNodeService` as an example).
* [#13557](https://github.com/cosmos/cosmos-sdk/pull/#13557) - Add `GenSignedMockTx`. This can be used as workaround for #12437 revertion. `v0.46+` contains as well a `GenSignedMockTx` that behaves the same way.
* (x/auth) [#13612](https://github.com/cosmos/cosmos-sdk/pull/13612) Add `Query/ModuleAccountByName` endpoint for accessing the module account info by module name.

### Improvements

* [#13585](https://github.com/cosmos/cosmos-sdk/pull/13585) Bump Tendermint to `v0.34.22`.

### Bug Fixes

* [#13588](https://github.com/cosmos/cosmos-sdk/pull/13588) Fix regression in distrubtion.WithdrawDelegationRewards when rewards are zero.
* [#13564](https://github.com/cosmos/cosmos-sdk/pull/13564) - Fix `make proto-gen`.
* (server) [#13610](https://github.com/cosmos/cosmos-sdk/pull/13610) Read the pruning-keep-every field again.

## [v0.45.9](https://github.com/cosmos/cosmos-sdk/releases/tag/v0.45.9) - 2022-10-14

ATTENTION:

This is a security release for the [Dragonberry security advisory](https://forum.cosmos.network/t/ibc-security-advisory-dragonberry/7702).

All users should upgrade immediately.

Users *must* add a replace directive in their go.mod for the new `ics23` package in the SDK:

```go
replace github.com/confio/ics23/go => github.com/cosmos/cosmos-sdk/ics23/go v0.8.0
```

### Features

* [#13435](https://github.com/cosmos/cosmos-sdk/pull/13435) Extend error context when a simulation fails.

### Improvements

* [#13369](https://github.com/cosmos/cosmos-sdk/pull/13369) Improve UX for `keyring.List` by returning all retrieved keys.
* [#13323](https://github.com/cosmos/cosmos-sdk/pull/13323) Ensure `withdraw_rewards` rewards are emitted from all actions that result in rewards being withdrawn.
* [#13321](https://github.com/cosmos/cosmos-sdk/pull/13321) Add flag to disable fast node migration and usage.
* (store) [#13326](https://github.com/cosmos/cosmos-sdk/pull/13326) Implementation of ADR-038 file StreamingService, backport #8664.
* (store) [#13540](https://github.com/cosmos/cosmos-sdk/pull/13540) Default fastnode migration to false to prevent suprises. Operators must enable it, unless they have it enabled already.

### API Breaking Changes

* (cli) [#13089](https://github.com/cosmos/cosmos-sdk/pull/13089) Fix rollback command don't actually delete multistore versions, added method `RollbackToVersion` to interface `CommitMultiStore` and added method `CommitMultiStore` to `Application` interface.

### Bug Fixes

* Implement dragonberry security patch.
    * For applying the patch please refer to the [RELEASE NOTES](./RELEASE_NOTES.md)
* (store) [#13459](https://github.com/cosmos/cosmos-sdk/pull/13459) Don't let state listener observe the uncommitted writes.

### Notes

Reverted #12437 due to API breaking changes.

## [v0.45.8](https://github.com/cosmos/cosmos-sdk/releases/tag/v0.45.8) - 2022-08-25

### Improvements

* [#12981](https://github.com/cosmos/cosmos-sdk/pull/12981) Return proper error when parsing telemetry configuration.
* [#12885](https://github.com/cosmos/cosmos-sdk/pull/12885) Amortize cost of processing cache KV store.
* [#12970](https://github.com/cosmos/cosmos-sdk/pull/12970) Bump Tendermint to `v0.34.21` and IAVL to `v0.19.1`.
* [#12693](https://github.com/cosmos/cosmos-sdk/pull/12693) Make sure the order of each node is consistent when emitting proto events.

### Bug Fixes

* [#13046](https://github.com/cosmos/cosmos-sdk/pull/13046) Fix missing return statement in BaseApp.Query.

## [v0.45.7](https://github.com/cosmos/cosmos-sdk/releases/tag/v0.45.7) - 2022-08-04

### Features

* (upgrade) [#12603](https://github.com/cosmos/cosmos-sdk/pull/12603) feat: Move AppModule.BeginBlock and AppModule.EndBlock to extension interfaces

### Improvements

* (events) [#12850](https://github.com/cosmos/cosmos-sdk/pull/12850) Add a new `fee_payer` attribute to the `tx` event that is emitted from the `DeductFeeDecorator` AnteHandler decorator.
* (x/params) [#12724](https://github.com/cosmos/cosmos-sdk/pull/12724) Add `GetParamSetIfExists` function to params `Subspace` to prevent panics on breaking changes.
* [#12668](https://github.com/cosmos/cosmos-sdk/pull/12668) Add `authz_msg_index` event attribute to message events emitted when executing via `MsgExec` through `x/authz`.
* [#12697](https://github.com/cosmos/cosmos-sdk/pull/12697) Upgrade IAVL to v0.19.0 with fast index and error propagation. NOTE: first start will take a while to propagate into new model.
    * Note: after upgrading to this version it may take up to 15 minutes to migrate from 0.17 to 0.19. This time is used to create the fast cache introduced into IAVL for performance
* [#12784](https://github.com/cosmos/cosmos-sdk/pull/12784) Upgrade Tendermint to 0.34.20.
* (x/bank) [#12674](https://github.com/cosmos/cosmos-sdk/pull/12674) Add convenience function `CreatePrefixedAccountStoreKey()` to construct key to access account's balance for a given denom.

### Bug Fixes

* (x/mint) [#12384](https://github.com/cosmos/cosmos-sdk/pull/12384) Ensure `GoalBonded` must be positive when performing `x/mint` parameter validation.
* (simapp) [#12437](https://github.com/cosmos/cosmos-sdk/pull/12437) fix the non-determinstic behavior in simulations caused by `GenTx` and check
empty coins slice before it is used to create `banktype.MsgSend`.
* (x/capability) [12818](https://github.com/cosmos/cosmos-sdk/pull/12818) Use fixed length hex for pointer at FwdCapabilityKey.

## [v0.45.6](https://github.com/cosmos/cosmos-sdk/releases/tag/v0.45.6) - 2022-06-28

### Improvements

* (simapp) [#12314](https://github.com/cosmos/cosmos-sdk/pull/12314) Increase `DefaultGenTxGas` from `1000000` to `10000000`
* [#12371](https://github.com/cosmos/cosmos-sdk/pull/12371) Update min required Golang version to 1.18.

### Bug Fixes

* [#12317](https://github.com/cosmos/cosmos-sdk/pull/12317) Rename `edit-validator` command's `--moniker` flag to `--new-moniker`
* (x/upgrade) [#12264](https://github.com/cosmos/cosmos-sdk/pull/12264) Fix `GetLastCompleteUpgrade` to properly return the latest upgrade.
* (x/crisis) [#12208](https://github.com/cosmos/cosmos-sdk/pull/12208) Fix progress index of crisis invariant assertion logs.

### Features

* (query) [#12253](https://github.com/cosmos/cosmos-sdk/pull/12253) Add `GenericFilteredPaginate` to the `query` package to improve UX.

## [v0.45.5](https://github.com/cosmos/cosmos-sdk/releases/tag/v0.45.5) - 2022-06-09

### Improvements

* (x/feegrant) [#11813](https://github.com/cosmos/cosmos-sdk/pull/11813) Fix pagination total count in `AllowancesByGranter` query.
* (errors) [#12002](https://github.com/cosmos/cosmos-sdk/pull/12002) Removed 'redacted' error message from defaultErrEncoder.
* (ante) [#12017](https://github.com/cosmos/cosmos-sdk/pull/12017) Index ante events for failed tx (backport #12013).
* [#12153](https://github.com/cosmos/cosmos-sdk/pull/12153) Add a new `NewSimulationManagerFromAppModules` constructor, to simplify simulation wiring.

### Bug Fixes

* [#11796](https://github.com/cosmos/cosmos-sdk/pull/11796) Handle EOF error case in `readLineFromBuf`, which allows successful reading of passphrases from STDIN.
* [#11772](https://github.com/cosmos/cosmos-sdk/pull/11772) Limit types.Dec length to avoid overflow.
* [#10947](https://github.com/cosmos/cosmos-sdk/pull/10947) Add `AllowancesByGranter` query to the feegrant module
* [#9639](https://github.com/cosmos/cosmos-sdk/pull/9639) Check store keys length before accessing them by making sure that `key` is of length `m+1` (for `key[n:m]`)
* [#11983](https://github.com/cosmos/cosmos-sdk/pull/11983) (x/feegrant, x/authz) rename grants query commands to `grants-by-grantee`, `grants-by-granter` cmds.

## Improvements

* [#11886](https://github.com/cosmos/cosmos-sdk/pull/11886) Improve error messages

## [v0.45.4](https://github.com/cosmos/cosmos-sdk/releases/tag/v0.45.4) - 2022-04-25

### Bug Fixes

* [#11624](https://github.com/cosmos/cosmos-sdk/pull/11624) Handle the error returned from `NewNode` in the `server` package.
* [#11724](https://github.com/cosmos/cosmos-sdk/pull/11724) Fix data race issues with `api.Server`.

### Improvements

* (types) [#12201](https://github.com/cosmos/cosmos-sdk/pull/12201) Add `MustAccAddressFromBech32` util function
* [#11693](https://github.com/cosmos/cosmos-sdk/pull/11693) Add validation for gentx cmd.
* [#11686](https://github.com/cosmos/cosmos-sdk/pull/11686) Update the min required Golang version to `1.17`.
* (x/auth/vesting) [#11652](https://github.com/cosmos/cosmos-sdk/pull/11652) Add util functions for `Period(s)`

## [v0.45.3](https://github.com/cosmos/cosmos-sdk/releases/tag/v0.45.3) - 2022-04-12

### Improvements

* [#11562](https://github.com/cosmos/cosmos-sdk/pull/11562) Updated Tendermint to v0.34.19; `unsafe-reset-all` command has been moved to the `tendermint` sub-command.

### Features

* (x/upgrade) [#11551](https://github.com/cosmos/cosmos-sdk/pull/11551) Update `ScheduleUpgrade` for chains to schedule an automated upgrade on `BeginBlock` without having to go though governance.

## [v0.45.2](https://github.com/cosmos/cosmos-sdk/releases/tag/v0.45.2) - 2022-04-05

### Features

* (tx) [#11533](https://github.com/cosmos/cosmos-sdk/pull/11533) Register [`EIP191`](https://eips.ethereum.org/EIPS/eip-191) as an available `SignMode` for chains to use.
* [#11430](https://github.com/cosmos/cosmos-sdk/pull/11430) Introduce a new `grpc-only` flag, such that when enabled, will start the node in a query-only mode. Note, gRPC MUST be enabled with this flag.
* (x/bank) [#11417](https://github.com/cosmos/cosmos-sdk/pull/11417) Introduce a new `SpendableBalances` gRPC query that retrieves an account's total (paginated) spendable balances.
* (x/bank) [#10771](https://github.com/cosmos/cosmos-sdk/pull/10771) Add safety check on bank module perms to allow module-specific mint restrictions (e.g. only minting a certain denom).
* (x/bank) [#10771](https://github.com/cosmos/cosmos-sdk/pull/10771) Add `bank.BankKeeper.WithMintCoinsRestriction` function to restrict use of bank `MintCoins` usage. This function is not on the bank `Keeper` interface, so it's not API-breaking, but only additive on the keeper implementation.
* [#10944](https://github.com/cosmos/cosmos-sdk/pull/10944) `x/authz` add all grants by grantee query
* [#11124](https://github.com/cosmos/cosmos-sdk/pull/11124) Add `GetAllVersions` to application store
* (x/auth) [#10880](https://github.com/cosmos/cosmos-sdk/pull/10880) Added a new query to the tx query service that returns a block with transactions fully decoded.
* [#11314](https://github.com/cosmos/cosmos-sdk/pull/11314) Add state rollback command.

### Bug Fixes

* [#11354](https://github.com/cosmos/cosmos-sdk/pull/11355) Added missing pagination flag for `bank q total` query.
* [#11197](https://github.com/cosmos/cosmos-sdk/pull/11197) Signing with multisig now works with multisig address which is not in the keyring.
* (client) [#11283](https://github.com/cosmos/cosmos-sdk/issues/11283) Support multiple keys for tx simulation and setting automatic gas for txs.
* (store) [#11177](https://github.com/cosmos/cosmos-sdk/pull/11177) Update the prune `everything` strategy to store the last two heights.
* (store) [#11117](https://github.com/cosmos/cosmos-sdk/pull/11117) Fix data race in store trace component
* (x/authz) [#11252](https://github.com/cosmos/cosmos-sdk/pull/11252) Allow insufficient funds error for authz simulation
* (crypto) [#11298](https://github.com/cosmos/cosmos-sdk/pull/11298) Fix cgo secp signature verification and update libscep256k1 library.
* (crypto) [#12122](https://github.com/cosmos/cosmos-sdk/pull/12122) Fix keyring migration issue.

### Improvements

* [#9576](https://github.com/cosmos/cosmos-sdk/pull/9576) Add debug error message to query result when enabled
* (types) [#11200](https://github.com/cosmos/cosmos-sdk/pull/11200) Added `Min()` and `Max()` operations on sdk.Coins.
* [#11267](https://github.com/cosmos/cosmos-sdk/pull/11267) Add hooks to allow app modules to add things to state-sync (backport #10961).

## [v0.45.1](https://github.com/cosmos/cosmos-sdk/releases/tag/v0.45.1) - 2022-02-03

### Bug Fixes

* (grpc) [#10985](https://github.com/cosmos/cosmos-sdk/pull/10992) The `/cosmos/tx/v1beta1/txs/{hash}` endpoint returns a 404 when a tx does not exist.
* [#10990](https://github.com/cosmos/cosmos-sdk/pull/10990) Fixes missing `iavl-cache-size` config parsing in `GetConfig` method.
* [#11222](https://github.com/cosmos/cosmos-sdk/pull/11222) reject query with block height in the future

### Improvements

* [#10407](https://github.com/cosmos/cosmos-sdk/pull/10407) Added validation to `x/upgrade` module's `BeginBlock` to check accidental binary downgrades
* [#10768](https://github.com/cosmos/cosmos-sdk/pull/10768) Extra logging in in-place store migrations.

## [v0.45.0](https://github.com/cosmos/cosmos-sdk/releases/tag/v0.45.0) - 2022-01-18

### State Machine Breaking

* [#10833](https://github.com/cosmos/cosmos-sdk/pull/10833) fix reported tx gas used when block gas limit exceeded.
* (auth) [#10536](https://github.com/cosmos/cosmos-sdk/pull/10536]) Enable `SetSequence` for `ModuleAccount`.
* (store) [#10218](https://github.com/cosmos/cosmos-sdk/pull/10218) Charge gas even when there are no entries while seeking.
* (store) [#10247](https://github.com/cosmos/cosmos-sdk/pull/10247) Charge gas for the key length in gas meter.
* (x/gov) [#10740](https://github.com/cosmos/cosmos-sdk/pull/10740) Increase maximum proposal description size from 5k characters to 10k characters.
* [#10814](https://github.com/cosmos/cosmos-sdk/pull/10814) revert tx when block gas limit exceeded.

### API Breaking Changes

* [#10561](https://github.com/cosmos/cosmos-sdk/pull/10561) The `CommitMultiStore` interface contains a new `SetIAVLCacheSize` method
* [#10922](https://github.com/cosmos/cosmos-sdk/pull/10922), [/#10956](https://github.com/cosmos/cosmos-sdk/pull/10956) Deprecate key `server.Generate*` functions and move them to `testutil` and support custom mnemonics in in-process testing network. Moved `TestMnemonic` from `testutil` package to `testdata`.
* [#11049](https://github.com/cosmos/cosmos-sdk/pull/11049) Add custom tendermint config variables into root command. Allows App developers to set config.toml variables.

### Features

* [#10614](https://github.com/cosmos/cosmos-sdk/pull/10614) Support in-place migration ordering

### Improvements

* [#10486](https://github.com/cosmos/cosmos-sdk/pull/10486) store/cachekv's `Store.Write` conservatively
  looks up keys, but also uses the [map clearing idiom](https://bencher.orijtech.com/perfclinic/mapclearing/)
  to reduce the RAM usage, CPU time usage, and garbage collection pressure from clearing maps,
  instead of allocating new maps.
* (module) [#10711](https://github.com/cosmos/cosmos-sdk/pull/10711) Panic at startup if the app developer forgot to add modules in the `SetOrder{BeginBlocker, EndBlocker, InitGenesis, ExportGenesis}` functions. This means that all modules, even those who have empty implementations for those methods, need to be added to `SetOrder*`.
* (types) [#10076](https://github.com/cosmos/cosmos-sdk/pull/10076) Significantly speedup and lower allocations for `Coins.String()`.
* (auth) [#10022](https://github.com/cosmos/cosmos-sdk/pull/10022) `AuthKeeper` interface in `x/auth` now includes a function `HasAccount`.
* [#10393](https://github.com/cosmos/cosmos-sdk/pull/10393) Add `HasSupply` method to bank keeper to ensure that input denom actually exists on chain.

### Bug Fixes

* (std/codec) [/#10595](https://github.com/cosmos/cosmos-sdk/pull/10595) Add evidence to std/codec to be able to decode evidence in client interactions.
* (types) [#9627](https://github.com/cosmos/cosmos-sdk/pull/9627) Fix nil pointer panic on `NewBigIntFromInt`.
* [#10725](https://github.com/cosmos/cosmos-sdk/pull/10725) populate `ctx.ConsensusParams` for begin/end blockers.
* [#9829](https://github.com/cosmos/cosmos-sdk/pull/9829) Fixed Coin denom sorting not being checked during `Balance.Validate` check. Refactored the Validation logic to use `Coins.Validate` for `Balance.Coins`
* [#10061](https://github.com/cosmos/cosmos-sdk/pull/10061) and [#10515](https://github.com/cosmos/cosmos-sdk/pull/10515) Ensure that `LegacyAminoPubKey` struct correctly unmarshals from JSON

## [v0.44.8](https://github.com/cosmos/cosmos-sdk/releases/tag/v0.44.8) - 2022-04-12

### Improvements

* [#11563](https://github.com/cosmos/cosmos-sdk/pull/11563) Updated Tendermint to v0.34.19; `unsafe-reset-all` command has been moved to the `tendermint` sub-command.

## [v0.44.7](https://github.com/cosmos/cosmos-sdk/releases/tag/v0.44.7) - 2022-04-04

### Features

* (x/bank) [#10771](https://github.com/cosmos/cosmos-sdk/pull/10771) Add safety check on bank module perms to allow module-specific mint restrictions (e.g. only minting a certain denom).
* (x/bank) [#10771](https://github.com/cosmos/cosmos-sdk/pull/10771) Add `bank.BankKeeper.WithMintCoinsRestriction` function to restrict use of bank `MintCoins` usage. This function is not on the bank `Keeper` interface, so it's not API-breaking, but only additive on the keeper implementation.

### Bug Fixes

* [#11354](https://github.com/cosmos/cosmos-sdk/pull/11355) Added missing pagination flag for `bank q total` query.
* (store) [#11177](https://github.com/cosmos/cosmos-sdk/pull/11177) Update the prune `everything` strategy to store the last two heights.
* (store) [#11117](https://github.com/cosmos/cosmos-sdk/pull/11117) Fix data race in store trace component
* (x/authz) [#11252](https://github.com/cosmos/cosmos-sdk/pull/11252) Allow insufficient funds error for authz simulation

### Improvements

* [#9576](https://github.com/cosmos/cosmos-sdk/pull/9576) Add debug error message to query result when enabled

## [v0.44.6](https://github.com/cosmos/cosmos-sdk/releases/tag/v0.44.6) - 2022-02-02

### Features

* [#11124](https://github.com/cosmos/cosmos-sdk/pull/11124) Add `GetAllVersions` to application store

### Bug Fixes

* (grpc) [#10985](https://github.com/cosmos/cosmos-sdk/pull/10992) The `/cosmos/tx/v1beta1/txs/{hash}` endpoint returns a 404 when a tx does not exist.
* (std/codec) [/#10595](https://github.com/cosmos/cosmos-sdk/pull/10595) Add evidence to std/codec to be able to decode evidence in client interactions.
* [#10725](https://github.com/cosmos/cosmos-sdk/pull/10725) populate `ctx.ConsensusParams` for begin/end blockers.
* [#10061](https://github.com/cosmos/cosmos-sdk/pull/10061) and [#10515](https://github.com/cosmos/cosmos-sdk/pull/10515) Ensure that `LegacyAminoPubKey` struct correctly unmarshals from JSON

### Improvements

* [#10823](https://github.com/cosmos/cosmos-sdk/pull/10823) updated ambiguous cli description for creating feegrant.

## [v0.44.5-patch](https://github.com/cosmos/cosmos-sdk/releases/tag/v0.44.5-patch) - 2021-10-14

ATTENTION:

This is a security release for the [Dragonberry security advisory](https://forum.cosmos.network/t/ibc-security-advisory-dragonberry/7702).

All users should upgrade immediately.

Users *must* add a replace directive in their go.mod for the new `ics23` package in the SDK:

```go
replace github.com/confio/ics23/go => github.com/cosmos/cosmos-sdk/ics23/go v0.8.0
```

## [v0.44.5](https://github.com/cosmos/cosmos-sdk/releases/tag/v0.44.5) - 2021-12-02

### Improvements

* (baseapp) [#10631](https://github.com/cosmos/cosmos-sdk/pull/10631) Emit ante events even for the failed txs.
* (store) [#10741](https://github.com/cosmos/cosmos-sdk/pull/10741) Significantly speedup iterator creation after delete heavy workloads. Significantly improves IBC migration times.

### Bug Fixes

* [#10648](https://github.com/cosmos/cosmos-sdk/pull/10648) Upgrade IAVL to 0.17.3 to solve race condition bug in IAVL.

## [v0.44.4](https://github.com/cosmos/cosmos-sdk/releases/tag/v0.44.4) - 2021-11-25

### Improvements

* (types) [#10630](https://github.com/cosmos/cosmos-sdk/pull/10630) Add an `Events` field to the `TxResponse` type that captures *all* events emitted by a transaction, unlike `Logs` which only contains events emitted during message execution.
* (x/upgrade) [#10532](https://github.com/cosmos/cosmos-sdk/pull/10532) Add `keeper.DumpUpgradeInfoWithInfoToDisk` to include `Plan.Info` in the upgrade-info file.
* (store) [#10544](https://github.com/cosmos/cosmos-sdk/pull/10544) Use the new IAVL iterator structure which significantly improves iterator performance.

### Bug Fixes

* [#10827](https://github.com/cosmos/cosmos-sdk/pull/10827) Create query `Context` with requested block height
* [#10414](https://github.com/cosmos/cosmos-sdk/pull/10414) Use `sdk.GetConfig().GetFullBIP44Path()` instead `sdk.FullFundraiserPath` to generate key
* (bank) [#10394](https://github.com/cosmos/cosmos-sdk/pull/10394) Fix: query account balance by ibc denom.
* [\10608](https://github.com/cosmos/cosmos-sdk/pull/10608) Change the order of module migration by pushing x/auth to the end. Auth module depends on other modules and should be run last. We have updated the documentation to provide more details how to change module migration order. This is technically a breaking change, but only impacts updates between the upgrades with version change, hence migrating from the previous patch release doesn't cause new migration and doesn't break the state.
* [#10674](https://github.com/cosmos/cosmos-sdk/pull/10674) Fix issue with `Error.Wrap` and `Error.Wrapf` usage with `errors.Is`.

## [v0.44.3](https://github.com/cosmos/cosmos-sdk/releases/tag/v0.44.3) - 2021-10-21

### Improvements

* [#10768](https://github.com/cosmos/cosmos-sdk/pull/10768) Added extra logging for tracking in-place store migrations
* [#10262](https://github.com/cosmos/cosmos-sdk/pull/10262) Remove unnecessary logging in `x/feegrant` simulation.
* [#10327](https://github.com/cosmos/cosmos-sdk/pull/10327) Add null guard for possible nil `Amount` in tx fee `Coins`
* [#10339](https://github.com/cosmos/cosmos-sdk/pull/10339) Improve performance of `removeZeroCoins` by only allocating memory when necessary
* [#10045](https://github.com/cosmos/cosmos-sdk/pull/10045) Revert [#8549](https://github.com/cosmos/cosmos-sdk/pull/8549). Do not route grpc queries through Tendermint.
* (deps) [#10375](https://github.com/cosmos/cosmos-sdk/pull/10375) Bump Tendermint to [v0.34.14](https://github.com/tendermint/tendermint/releases/tag/v0.34.14).
* [#10024](https://github.com/cosmos/cosmos-sdk/pull/10024) `store/cachekv` performance improvement by reduced growth factor for iterator ranging by using binary searches to find dirty items when unsorted key count >= 1024.

### Bug Fixes

* (client) [#10226](https://github.com/cosmos/cosmos-sdk/pull/10226) Fix --home flag parsing.
* (rosetta) [#10340](https://github.com/cosmos/cosmos-sdk/pull/10340) Use `GenesisChunked(ctx)` instead `Genesis(ctx)` to get genesis block height

## [v0.44.2](https://github.com/cosmos/cosmos-sdk/releases/tag/v0.44.2) - 2021-10-12

Security Release. No breaking changes related to 0.44.x.

## [v0.44.1](https://github.com/cosmos/cosmos-sdk/releases/tag/v0.44.1) - 2021-09-29

### Improvements

* (store) [#10040](https://github.com/cosmos/cosmos-sdk/pull/10040) Bump IAVL to v0.17.1 which includes performance improvements on a batch load.
* (types) [#10021](https://github.com/cosmos/cosmos-sdk/pull/10021) Speedup coins.AmountOf(), by removing many intermittent regex calls.
* [#10077](https://github.com/cosmos/cosmos-sdk/pull/10077) Remove telemetry on `GasKV` and `CacheKV` store Get/Set operations, significantly improving their performance.
* (store) [#10026](https://github.com/cosmos/cosmos-sdk/pull/10026) Improve CacheKVStore datastructures / algorithms, to no longer take O(N^2) time when interleaving iterators and insertions.

### Bug Fixes

* [#9969](https://github.com/cosmos/cosmos-sdk/pull/9969) fix: use keyring in config for add-genesis-account cmd.
* (x/genutil) [#10104](https://github.com/cosmos/cosmos-sdk/pull/10104) Ensure the `init` command reads the `--home` flag value correctly.
* (x/feegrant) [#10049](https://github.com/cosmos/cosmos-sdk/issues/10049) Fixed the error message when `period` or `period-limit` flag is not set on a feegrant grant transaction.

### Client Breaking Changes

* [#9879](https://github.com/cosmos/cosmos-sdk/pull/9879) Modify ABCI Queries to use `abci.QueryRequest` Height field if it is non-zero, otherwise continue using context height.

## [v0.44.0](https://github.com/cosmos/cosmos-sdk/releases/tag/v0.44.0) - 2021-09-01

### Features

* [#9860](https://github.com/cosmos/cosmos-sdk/pull/9860) Emit transaction fee in ante handler fee decorator. The event type is `tx` and the attribute is `fee`.

### Improvements

* (deps) [#9956](https://github.com/cosmos/cosmos-sdk/pull/9956) Bump Tendermint to [v0.34.12](https://github.com/tendermint/tendermint/releases/tag/v0.34.12).

### Deprecated

* (x/upgrade) [#9906](https://github.com/cosmos/cosmos-sdk/pull/9906) Deprecate `UpgradeConsensusState` gRPC query since this functionality is only used for IBC, which now has its own [IBC replacement](https://github.com/cosmos/ibc-go/blob/2c880a22e9f9cc75f62b527ca94aa75ce1106001/proto/ibc/core/client/v1/query.proto#L54)

### Bug Fixes

* [#9965](https://github.com/cosmos/cosmos-sdk/pull/9965) Fixed `simd version` command output to report the right release tag.
* (x/upgrade) [#10189](https://github.com/cosmos/cosmos-sdk/issues/10189) Removed potential sources of non-determinism in upgrades.

### Client Breaking Changes

* [#10041](https://github.com/cosmos/cosmos-sdk/pull/10041) Remove broadcast & encode legacy REST endpoints. Please see the [REST Endpoints Migration guide](https://docs.cosmos.network/v0.45/migrations/rest.html) to migrate to the new REST endpoints.

## [v0.43.0](https://github.com/cosmos/cosmos-sdk/releases/tag/v0.43.0) - 2021-08-10

### Features

* [#6711](https://github.com/cosmos/cosmos-sdk/pull/6711) Make integration test suites reusable by apps, tests are exported in each module's `client/testutil` package.
* [#8077](https://github.com/cosmos/cosmos-sdk/pull/8077) Added support for grpc-web, enabling browsers to communicate with a chain's gRPC server
* [#8965](https://github.com/cosmos/cosmos-sdk/pull/8965) cosmos reflection now provides more information on the application such as: deliverable msgs, sdk.Config info etc (still in alpha stage).
* [#8520](https://github.com/cosmos/cosmos-sdk/pull/8520) Add support for permanently locked vesting accounts.
* [#8559](https://github.com/cosmos/cosmos-sdk/pull/8559) Added Protobuf compatible secp256r1 ECDSA signatures.
* [#8786](https://github.com/cosmos/cosmos-sdk/pull/8786) Enabled secp256r1 in x/auth.
* (rosetta) [#8729](https://github.com/cosmos/cosmos-sdk/pull/8729) Data API fully supports balance tracking. Construction API can now construct any message supported by the application.
* [#8754](https://github.com/cosmos/cosmos-sdk/pull/8875) Added support for reverse iteration to pagination.
* (types) [#9079](https://github.com/cosmos/cosmos-sdk/issues/9079) Add `AddAmount`/`SubAmount` methods to `sdk.Coin`.
* [#9088](https://github.com/cosmos/cosmos-sdk/pull/9088) Added implementation to ADR-28 Derived Addresses.
* [#9133](https://github.com/cosmos/cosmos-sdk/pull/9133) Added hooks for governance actions.
* (x/staking) [#9214](https://github.com/cosmos/cosmos-sdk/pull/9214) Added `new_shares` attribute inside `EventTypeDelegate` event.
* [#9382](https://github.com/cosmos/cosmos-sdk/pull/9382) feat: add Dec.Float64() function.
* [#9457](https://github.com/cosmos/cosmos-sdk/pull/9457) Add amino support for x/authz and x/feegrant Msgs.
* [#9498](https://github.com/cosmos/cosmos-sdk/pull/9498) Added `Codec: codec.Codec` attribute to `client/Context` structure.
* [#9540](https://github.com/cosmos/cosmos-sdk/pull/9540) Add output flag for query txs command.
* (errors) [#8845](https://github.com/cosmos/cosmos-sdk/pull/8845) Add `Error.Wrap` handy method
* [#8518](https://github.com/cosmos/cosmos-sdk/pull/8518) Help users of multisig wallets debug signature issues.
* [#9573](https://github.com/cosmos/cosmos-sdk/pull/9573) ADR 040 implementation: New DB interface
* [#9952](https://github.com/cosmos/cosmos-sdk/pull/9952) ADR 040: Implement in-memory DB backend
* [#9848](https://github.com/cosmos/cosmos-sdk/pull/9848) ADR-040: Implement BadgerDB backend
* [#9851](https://github.com/cosmos/cosmos-sdk/pull/9851) ADR-040: Implement RocksDB backend
* [#10308](https://github.com/cosmos/cosmos-sdk/pull/10308) ADR-040: Implement DBConnection.Revert
* [#9892](https://github.com/cosmos/cosmos-sdk/pull/9892) ADR-040: KV Store with decoupled storage and state commitment

### Client Breaking Changes

* [#8363](https://github.com/cosmos/cosmos-sdk/pull/8363) Addresses no longer have a fixed 20-byte length. From the SDK modules' point of view, any 1-255 bytes-long byte array is a valid address.
* (crypto/ed25519) [#8690] Adopt zip1215 ed2559 verification rules.
* [#8849](https://github.com/cosmos/cosmos-sdk/pull/8849) Upgrade module no longer supports time based upgrades.
* [#7477](https://github.com/cosmos/cosmos-sdk/pull/7477) Changed Bech32 Public Key serialization in the client facing functionality (CLI, MsgServer, QueryServer):
    * updated the keyring display structure (it uses protobuf JSON serialization) - the output is more verbose.
    * Renamed `MarshalAny` and `UnmarshalAny` to `MarshalInterface` and `UnmarshalInterface` respectively. These functions must take an interface as parameter (not a concrete type nor `Any` object). Underneath they use `Any` wrapping for correct protobuf serialization.
    * CLI: removed `--text` flag from `show-node-id` command; the text format for public keys is not used any more - instead we use ProtoJSON.
* (store) [#8790](https://github.com/cosmos/cosmos-sdk/pull/8790) Reduce gas costs by 10x for transient store operations.
* [#9139](https://github.com/cosmos/cosmos-sdk/pull/9139) Querying events:
    * via `ServiceMsg` TypeURLs (e.g. `message.action='/cosmos.bank.v1beta1.Msg/Send'`) does not work anymore,
    * via legacy `msg.Type()` (e.g. `message.action='send'`) is being deprecated, new `Msg`s won't emit these events.
    * Please use concrete `Msg` TypeURLs instead (e.g. `message.action='/cosmos.bank.v1beta1.MsgSend'`).
* [#9859](https://github.com/cosmos/cosmos-sdk/pull/9859) The `default` pruning strategy now keeps the last 362880 blocks instead of 100. 362880 equates to roughly enough blocks to cover the entire unbonding period assuming a 21 day unbonding period and 5s block time.
* [#9785](https://github.com/cosmos/cosmos-sdk/issues/9785) Missing coin denomination in logs

### API Breaking Changes

* (keyring) [#8662](https://github.com/cosmos/cosmos-sdk/pull/8662) `NewMnemonic` now receives an additional `passphrase` argument to secure the key generated by the bip39 mnemonic.
* (x/bank) [#8473](https://github.com/cosmos/cosmos-sdk/pull/8473) Bank keeper does not expose unsafe balance changing methods such as `SetBalance`, `SetSupply` etc.
* (x/staking) [#8473](https://github.com/cosmos/cosmos-sdk/pull/8473) On genesis init, if non bonded pool and bonded pool balance, coming from the bank module, does not match what is saved in the staking state, the initialization will panic.
* (x/gov) [#8473](https://github.com/cosmos/cosmos-sdk/pull/8473) On genesis init, if the gov module account balance, coming from bank module state, does not match the one in gov module state, the initialization will panic.
* (x/distribution) [#8473](https://github.com/cosmos/cosmos-sdk/pull/8473) On genesis init, if the distribution module account balance, coming from bank module state, does not match the one in distribution module state, the initialization will panic.
* (client/keys) [#8500](https://github.com/cosmos/cosmos-sdk/pull/8500) `InfoImporter` interface is removed from legacy keybase.
* (x/staking) [#8505](https://github.com/cosmos/cosmos-sdk/pull/8505) `sdk.PowerReduction` has been renamed to `sdk.DefaultPowerReduction`, and most staking functions relying on power reduction take a new function argument, instead of relying on that global variable.
* [#8629](https://github.com/cosmos/cosmos-sdk/pull/8629) Deprecated `SetFullFundraiserPath` from `Config` in favor of `SetPurpose` and `SetCoinType`.
* (x/upgrade) [#8673](https://github.com/cosmos/cosmos-sdk/pull/8673) Remove IBC logic from x/upgrade. Deprecates IBC fields in an Upgrade Plan, an error will be thrown if they are set. IBC upgrade logic moved to 02-client and an IBC UpgradeProposal is added.
* (x/bank) [#8517](https://github.com/cosmos/cosmos-sdk/pull/8517) `SupplyI` interface and `Supply` are removed and uses `sdk.Coins` for supply tracking
* (x/upgrade) [#8743](https://github.com/cosmos/cosmos-sdk/pull/8743) `UpgradeHandler` includes a new argument `VersionMap` which helps facilitate in-place migrations.
* (x/auth) [#8129](https://github.com/cosmos/cosmos-sdk/pull/8828) Updated `SigVerifiableTx.GetPubKeys` method signature to return error.
* (x/upgrade) [\7487](https://github.com/cosmos/cosmos-sdk/pull/8897) Upgrade `Keeper` takes new argument `ProtocolVersionSetter` which implements setting a protocol version on baseapp.
* (baseapp) [\7487](https://github.com/cosmos/cosmos-sdk/pull/8897) BaseApp's fields appVersion and version were swapped to match Tendermint's fields.
* [#8682](https://github.com/cosmos/cosmos-sdk/pull/8682) `ante.NewAnteHandler` updated to receive all positional params as `ante.HandlerOptions` struct. If required fields aren't set, throws error accordingly.
* (x/staking/types) [#7447](https://github.com/cosmos/cosmos-sdk/issues/7447) Remove bech32 PubKey support:
    * `ValidatorI` interface update: `GetConsPubKey` renamed to `TmConsPubKey` (this is to clarify the return type: consensus public key must be a tendermint key); `TmConsPubKey`, `GetConsAddr` methods return error.
    * `Validator` updated according to the `ValidatorI` changes described above.
    * `ToTmValidator` function: added `error` to return values.
    * `Validator.ConsensusPubkey` type changed from `string` to `codectypes.Any`.
    * `MsgCreateValidator.Pubkey` type changed from `string` to `codectypes.Any`.
* (client) [#8926](https://github.com/cosmos/cosmos-sdk/pull/8926) `client/tx.PrepareFactory` has been converted to a private function, as it's only used internally.
* (auth/tx) [#8926](https://github.com/cosmos/cosmos-sdk/pull/8926) The `ProtoTxProvider` interface used as a workaround for transaction simulation has been removed.
* (x/bank) [#8798](https://github.com/cosmos/cosmos-sdk/pull/8798) `GetTotalSupply` is removed in favour of `GetPaginatedTotalSupply`
* (keyring) [#8739](https://github.com/cosmos/cosmos-sdk/pull/8739) Rename InfoImporter -> LegacyInfoImporter.
* (x/bank/types) [#9061](https://github.com/cosmos/cosmos-sdk/pull/9061) `AddressFromBalancesStore` now returns an error for invalid key instead of panic.
* (x/auth) [#9144](https://github.com/cosmos/cosmos-sdk/pull/9144) The `NewTxTimeoutHeightDecorator` antehandler has been converted from a struct to a function.
* (codec) [#9226](https://github.com/cosmos/cosmos-sdk/pull/9226) Rename codec interfaces and methods, to follow a general Go interfaces:
    * `codec.Marshaler` → `codec.Codec` (this defines objects which serialize other objects)
    * `codec.BinaryMarshaler` → `codec.BinaryCodec`
    * `codec.JSONMarshaler` → `codec.JSONCodec`
    * Removed `BinaryBare` suffix from `BinaryCodec` methods (`MarshalBinaryBare`, `UnmarshalBinaryBare`, ...)
    * Removed `Binary` infix from `BinaryCodec` methods (`MarshalBinaryLengthPrefixed`, `UnmarshalBinaryLengthPrefixed`, ...)
* [#9139](https://github.com/cosmos/cosmos-sdk/pull/9139) `ServiceMsg` TypeURLs (e.g. `/cosmos.bank.v1beta1.Msg/Send`) have been removed, as they don't comply to the Probobuf `Any` spec. Please use `Msg` type TypeURLs (e.g. `/cosmos.bank.v1beta1.MsgSend`). This has multiple consequences:
    * The `sdk.ServiceMsg` struct has been removed.
    * `sdk.Msg` now only contains `ValidateBasic` and `GetSigners` methods. The remaining methods `GetSignBytes`, `Route` and `Type` are moved to `legacytx.LegacyMsg`.
    * The `RegisterCustomTypeURL` function and the `cosmos.base.v1beta1.ServiceMsg` interface have been removed from the interface registry.
* (codec) [#9251](https://github.com/cosmos/cosmos-sdk/pull/9251) Rename `clientCtx.JSONMarshaler` to `clientCtx.JSONCodec` as per #9226.
* (x/bank) [#9271](https://github.com/cosmos/cosmos-sdk/pull/9271) SendEnabledCoin(s) renamed to IsSendEnabledCoin(s) to better reflect its functionality.
* (x/bank) [#9550](https://github.com/cosmos/cosmos-sdk/pull/9550) `server.InterceptConfigsPreRunHandler` now takes 2 additional arguments: customAppConfigTemplate and customAppConfig. If you don't need to customize these, simply put `""` and `nil`.
* [#8245](https://github.com/cosmos/cosmos-sdk/pull/8245) Removed `simapp.MakeCodecs` and use `simapp.MakeTestEncodingConfig` instead.
* (x/capability) [#9836](https://github.com/cosmos/cosmos-sdk/pull/9836) Removed `InitializeAndSeal(ctx sdk.Context)` and replaced with `Seal()`. App must add x/capability module to the begin blockers which will assure that the x/capability keeper is properly initialized. The x/capability begin blocker must be run before any other module which uses x/capability.

### State Machine Breaking

* (x/{bank,distrib,gov,slashing,staking}) [#8363](https://github.com/cosmos/cosmos-sdk/issues/8363) Store keys have been modified to allow for variable-length addresses.
* (x/evidence) [#8502](https://github.com/cosmos/cosmos-sdk/pull/8502) `HandleEquivocationEvidence` persists the evidence to state.
* (x/gov) [#7733](https://github.com/cosmos/cosmos-sdk/pull/7733) ADR 037 Implementation: Governance Split Votes, use `MsgWeightedVote` to send a split vote. Sending a regular `MsgVote` will convert the underlying vote option into a weighted vote with weight 1.
* (x/bank) [#8656](https://github.com/cosmos/cosmos-sdk/pull/8656) balance and supply are now correctly tracked via `coin_spent`, `coin_received`, `coinbase` and `burn` events.
* (x/bank) [#8517](https://github.com/cosmos/cosmos-sdk/pull/8517) Supply is now stored and tracked as `sdk.Coins`
* (x/bank) [#9051](https://github.com/cosmos/cosmos-sdk/pull/9051) Supply value is stored as `sdk.Int` rather than `string`.

### CLI Breaking Changes

* [#8880](https://github.com/cosmos/cosmos-sdk/pull/8880) The CLI `simd migrate v0.40 ...` command has been renamed to `simd migrate v0.42`.
* [#8628](https://github.com/cosmos/cosmos-sdk/issues/8628) Commands no longer print outputs using `stderr` by default
* [#9134](https://github.com/cosmos/cosmos-sdk/pull/9134) Renamed the CLI flag `--memo` to `--note`.
* [#9291](https://github.com/cosmos/cosmos-sdk/pull/9291) Migration scripts prior to v0.38 have been removed from the CLI `migrate` command. The oldest supported migration is v0.39->v0.42.
* [#9371](https://github.com/cosmos/cosmos-sdk/pull/9371) Non-zero default fees/Server will error if there's an empty value for min-gas-price in app.toml
* [#9827](https://github.com/cosmos/cosmos-sdk/pull/9827) Ensure input parity of validator public key input between `tx staking create-validator` and `gentx`.
* [#9621](https://github.com/cosmos/cosmos-sdk/pull/9621) Rollback [#9371](https://github.com/cosmos/cosmos-sdk/pull/9371) and log warning if there's an empty value for min-gas-price in app.toml

### Improvements

* (store) [#8012](https://github.com/cosmos/cosmos-sdk/pull/8012) Implementation of ADR-038 WriteListener and listen.KVStore
* (x/bank) [#8614](https://github.com/cosmos/cosmos-sdk/issues/8614) Add `Name` and `Symbol` fields to denom metadata
* (x/auth) [#8522](https://github.com/cosmos/cosmos-sdk/pull/8522) Allow to query all stored accounts
* (crypto/types) [#8600](https://github.com/cosmos/cosmos-sdk/pull/8600) `CompactBitArray`: optimize the `NumTrueBitsBefore` method and add an `Equal` method.
* (x/upgrade) [#8743](https://github.com/cosmos/cosmos-sdk/pull/8743) Add tracking module versions as per ADR-041
* (types) [#8962](https://github.com/cosmos/cosmos-sdk/issues/8962) Add `Abs()` method to `sdk.Int`.
* (x/bank) [#8950](https://github.com/cosmos/cosmos-sdk/pull/8950) Improve efficiency on supply updates.
* (store) [#8811](https://github.com/cosmos/cosmos-sdk/pull/8811) store/cachekv: use typed `types/kv.List` instead of `container/list.List`. The change brings time spent on the time assertion cummulatively to 580ms down from 6.88s.
* (keyring) [#8826](https://github.com/cosmos/cosmos-sdk/pull/8826) add trust to macOS Keychain for calling apps by default, avoiding repeating keychain popups that appears when dealing with keyring (key add, list, ...) operations.
* (makefile) [#7933](https://github.com/cosmos/cosmos-sdk/issues/7933) Use Docker to generate swagger files.
* (crypto/types) [#9196](https://github.com/cosmos/cosmos-sdk/pull/9196) Fix negative index accesses in CompactUnmarshal,GetIndex,SetIndex
* (makefile) [#9192](https://github.com/cosmos/cosmos-sdk/pull/9192) Reuse proto containers in proto related jobs.
* [#9205](https://github.com/cosmos/cosmos-sdk/pull/9205) Improve readability in `abci` handleQueryP2P
* [#9231](https://github.com/cosmos/cosmos-sdk/pull/9231) Remove redundant staking errors.
* [#9314](https://github.com/cosmos/cosmos-sdk/pull/9314) Update Rosetta SDK to upstream's latest release.
* (gRPC-Web) [#9493](https://github.com/cosmos/cosmos-sdk/pull/9493) Add `EnableUnsafeCORS` flag to grpc-web config.
* (x/params) [#9481](https://github.com/cosmos/cosmos-sdk/issues/9481) Speedup simulator for parameter change proposals.
* (x/staking) [#9423](https://github.com/cosmos/cosmos-sdk/pull/9423) Staking delegations now returns empty list instead of rpc error when no records found.
* (x/auth) [#9553](https://github.com/cosmos/cosmos-sdk/pull/9553) The `--multisig` flag now accepts both a name and address.
* [#8549](https://github.com/cosmos/cosmos-sdk/pull/8549) Make gRPC requests go through tendermint Query
* [#8093](https://github.com/cosmos/cosmos-sdk/pull/8093) Limit usage of context.background.
* [#8460](https://github.com/cosmos/cosmos-sdk/pull/8460) Ensure b.ReportAllocs() in all the benchmarks
* [#8461](https://github.com/cosmos/cosmos-sdk/pull/8461) Fix upgrade tx commands not showing up in CLI

### Bug Fixes

* (gRPC) [#8945](https://github.com/cosmos/cosmos-sdk/pull/8945) gRPC reflection now works correctly.
* (keyring) [#8635](https://github.com/cosmos/cosmos-sdk/issues/8635) Remove hardcoded default passphrase value on `NewMnemonic`
* (x/bank) [#8434](https://github.com/cosmos/cosmos-sdk/pull/8434) Fix legacy REST API `GET /bank/total` and `GET /bank/total/{denom}` in swagger
* (x/slashing) [#8427](https://github.com/cosmos/cosmos-sdk/pull/8427) Fix query signing infos command
* (x/bank/types) [#9112](https://github.com/cosmos/cosmos-sdk/pull/9112) fix AddressFromBalancesStore address length overflow
* (x/bank) [#9229](https://github.com/cosmos/cosmos-sdk/pull/9229) Now zero coin balances cannot be added to balances & supply stores. If any denom becomes zero corresponding key gets deleted from store. State migration: [#9664](https://github.com/cosmos/cosmos-sdk/pull/9664).
* [#9363](https://github.com/cosmos/cosmos-sdk/pull/9363) Check store key uniqueness in app wiring.
* [#9460](https://github.com/cosmos/cosmos-sdk/pull/9460) Fix lint error in `MigratePrefixAddress`.
* [#9480](https://github.com/cosmos/cosmos-sdk/pull/9480) Fix added keys when using `--dry-run`.
* (types) [#9511](https://github.com/cosmos/cosmos-sdk/pull/9511) Change `maxBitLen` of `sdk.Int` and `sdk.Dec` to handle max ERC20 value.
* [#9454](https://github.com/cosmos/cosmos-sdk/pull/9454) Fix testnet command with --node-dir-prefix accepts `-` and change `node-dir-prefix token` to `testtoken`.
* (keyring) [#9562](https://github.com/cosmos/cosmos-sdk/pull/9563) fix keyring kwallet backend when using with empty wallet.
* (keyring) [#9583](https://github.com/cosmos/cosmos-sdk/pull/9583) Fix correct population of legacy `Vote.Option` field for votes with 1 VoteOption of weight 1.
* (x/distinction) [#8918](https://github.com/cosmos/cosmos-sdk/pull/8918) Fix module's parameters validation.
* (x/gov/types) [#8586](https://github.com/cosmos/cosmos-sdk/pull/8586) Fix bug caused by NewProposal that unnecessarily creates a Proposal object that’s discarded on any error.
* [#8580](https://github.com/cosmos/cosmos-sdk/pull/8580) Use more cheaper method from the math/big package that provides a way to trivially check if a value is zero with .BitLen() == 0
* [#8567](https://github.com/cosmos/cosmos-sdk/pull/8567) Fix bug by introducing pagination to GetValidatorSetByHeight response
* (x/bank) [#8531](https://github.com/cosmos/cosmos-sdk/pull/8531) Fix bug caused by ignoring errors returned by Balance.GetAddress()
* (server) [#8399](https://github.com/cosmos/cosmos-sdk/pull/8399) fix gRPC-web flag default value
* [#8282](https://github.com/cosmos/cosmos-sdk/pull/8282) fix zero time checks
* (cli) [#9593](https://github.com/cosmos/cosmos-sdk/pull/9593) Check if chain-id is blank before verifying signatures in multisign and error.
* [#9720](https://github.com/cosmos/cosmos-sdk/pull/9720) Feegrant grant cli granter now accepts key name as well as address in general and accepts only address in --generate-only mode
* [#9793](https://github.com/cosmos/cosmos-sdk/pull/9793) Fixed ECDSA/secp256r1 transaction malleability.
* (server) [#9704](https://github.com/cosmos/cosmos-sdk/pull/9704) Start GRPCWebServer in goroutine, avoid blocking other services from starting.
* (bank) [#9687](https://github.com/cosmos/cosmos-sdk/issues/9687) fixes [#9159](https://github.com/cosmos/cosmos-sdk/issues/9159). Added migration to prune balances with zero coins.

### Deprecated

* (grpc) [#8926](https://github.com/cosmos/cosmos-sdk/pull/8926) The `tx` field in `SimulateRequest` has been deprecated, prefer to pass `tx_bytes` instead.
* (sdk types) [#9498](https://github.com/cosmos/cosmos-sdk/pull/9498) `clientContext.JSONCodec` will be removed in the next version. use `clientContext.Codec` instead.

## [v0.42.10](https://github.com/cosmos/cosmos-sdk/releases/tag/v0.42.10) - 2021-09-28

### Improvements

* (store) [#10026](https://github.com/cosmos/cosmos-sdk/pull/10026) Improve CacheKVStore datastructures / algorithms, to no longer take O(N^2) time when interleaving iterators and insertions.
* (store) [#10040](https://github.com/cosmos/cosmos-sdk/pull/10040) Bump IAVL to v0.17.1 which includes performance improvements on a batch load.
* [#10211](https://github.com/cosmos/cosmos-sdk/pull/10211) Backport of the mechanism to reject redundant IBC transactions from [ibc-go \#235](https://github.com/cosmos/ibc-go/pull/235).

### Bug Fixes

* [#9969](https://github.com/cosmos/cosmos-sdk/pull/9969) fix: use keyring in config for add-genesis-account cmd.

### Client Breaking Changes

* [#9879](https://github.com/cosmos/cosmos-sdk/pull/9879) Modify ABCI Queries to use `abci.QueryRequest` Height field if it is non-zero, otherwise continue using context height.

### API Breaking Changes

* [#10077](https://github.com/cosmos/cosmos-sdk/pull/10077) Remove telemetry on `GasKV` and `CacheKV` store Get/Set operations, significantly improving their performance.

## [v0.42.9](https://github.com/cosmos/cosmos-sdk/releases/tag/v0.42.9) - 2021-08-04

### Bug Fixes

* [#9835](https://github.com/cosmos/cosmos-sdk/pull/9835) Moved capability initialization logic to BeginBlocker to fix nondeterminsim issue mentioned in [#9800](https://github.com/cosmos/cosmos-sdk/issues/9800). Applications must now include the capability module in their BeginBlocker order before any module that uses capabilities gets run.
* [#9201](https://github.com/cosmos/cosmos-sdk/pull/9201) Fixed `<app> init --recover` flag.

### API Breaking Changes

* [#9835](https://github.com/cosmos/cosmos-sdk/pull/9835) The `InitializeAndSeal` API has not changed, however it no longer initializes the in-memory state. `InitMemStore` has been introduced to serve this function, which will be called either in `InitChain` or `BeginBlock` (whichever is first after app start). Nodes may run this version on a network running 0.42.x, however, they must update their app.go files to include the capability module in their begin blockers.

### Client Breaking Changes

* [#9781](https://github.com/cosmos/cosmos-sdk/pull/9781) Improve`withdraw-all-rewards` UX when broadcast mode `async` or `async` is used.

## [v0.42.8](https://github.com/cosmos/cosmos-sdk/releases/tag/v0.42.8) - 2021-07-30

### Features

* [#9750](https://github.com/cosmos/cosmos-sdk/pull/9750) Emit events for tx signature and sequence, so clients can now query txs by signature (`tx.signature='<base64_sig>'`) or by address and sequence combo (`tx.acc_seq='<addr>/<seq>'`).

### Improvements

* (cli) [#9717](https://github.com/cosmos/cosmos-sdk/pull/9717) Added CLI flag `--output json/text` to `tx` cli commands.

### Bug Fixes

* [#9766](https://github.com/cosmos/cosmos-sdk/pull/9766) Fix hardcoded ledger signing algorithm on `keys add` command.

## [v0.42.7](https://github.com/cosmos/cosmos-sdk/releases/tag/v0.42.7) - 2021-07-09

### Improvements

* (baseapp) [#9578](https://github.com/cosmos/cosmos-sdk/pull/9578) Return `Baseapp`'s `trace` value for logging error stack traces.

### Bug Fixes

* (x/ibc) [#9640](https://github.com/cosmos/cosmos-sdk/pull/9640) Fix IBC Transfer Ack Success event as it was initially emitting opposite value.
* [#9645](https://github.com/cosmos/cosmos-sdk/pull/9645) Use correct Prometheus format for metric labels.
* [#9299](https://github.com/cosmos/cosmos-sdk/pull/9299) Fix `[appd] keys parse cosmos1...` freezing.
* (keyring) [#9563](https://github.com/cosmos/cosmos-sdk/pull/9563) fix keyring kwallet backend when using with empty wallet.
* (x/capability) [#9392](https://github.com/cosmos/cosmos-sdk/pull/9392) initialization fix, which fixes the consensus error when using statesync.

## [v0.42.6](https://github.com/cosmos/cosmos-sdk/releases/tag/v0.42.6) - 2021-06-18

### Improvements

* [#9428](https://github.com/cosmos/cosmos-sdk/pull/9428) Optimize bank InitGenesis. Added `k.initBalances`.
* [#9429](https://github.com/cosmos/cosmos-sdk/pull/9429) Add `cosmos_sdk_version` to node_info
* [#9541](https://github.com/cosmos/cosmos-sdk/pull/9541) Bump tendermint dependency to v0.34.11.

### Bug Fixes

* [#9385](https://github.com/cosmos/cosmos-sdk/pull/9385) Fix IBC `query ibc client header` cli command. Support historical queries for query header/node-state commands.
* [#9401](https://github.com/cosmos/cosmos-sdk/pull/9401) Fixes incorrect export of IBC identifier sequences. Previously, the next identifier sequence for clients/connections/channels was not set during genesis export. This resulted in the next identifiers being generated on the new chain to reuse old identifiers (the sequences began again from 0).
* [#9408](https://github.com/cosmos/cosmos-sdk/pull/9408) Update simapp to use correct default broadcast mode.
* [#9513](https://github.com/cosmos/cosmos-sdk/pull/9513) Fixes testnet CLI command. Testnet now updates the supply in genesis. Previously, when using add-genesis-account and testnet together, inconsistent genesis files would be produced, as only add-genesis-account was updating the supply.
* (x/gov) [#8813](https://github.com/cosmos/cosmos-sdk/pull/8813) fix `GET /cosmos/gov/v1beta1/proposals/{proposal_id}/deposits` to include initial deposit

### Features

* [#9383](https://github.com/cosmos/cosmos-sdk/pull/9383) New CLI command `query ibc-transfer escrow-address <port> <channel id>` to get the escrow address for a channel; can be used to then query balance of escrowed tokens
* (baseapp, types) [#9390](https://github.com/cosmos/cosmos-sdk/pull/9390) Add current block header hash to `Context`
* (store) [#9403](https://github.com/cosmos/cosmos-sdk/pull/9403) Add `RefundGas` function to `GasMeter` interface

## [v0.42.5](https://github.com/cosmos/cosmos-sdk/releases/tag/v0.42.5) - 2021-05-18

### Bug Fixes

* [#9514](https://github.com/cosmos/cosmos-sdk/issues/9514) Fix panic when retrieving the `BlockGasMeter` on `(Re)CheckTx` mode.
* [#9235](https://github.com/cosmos/cosmos-sdk/pull/9235) CreateMembershipProof/CreateNonMembershipProof now returns an error
  if input key is empty, or input data contains empty key.
* [#9108](https://github.com/cosmos/cosmos-sdk/pull/9108) Fixed the bug with querying multisig account, which is not showing threshold and public_keys.
* [#9345](https://github.com/cosmos/cosmos-sdk/pull/9345) Fix ARM support.
* [#9040](https://github.com/cosmos/cosmos-sdk/pull/9040) Fix ENV variables binding to CLI flags for client config.

### Features

* [#8953](https://github.com/cosmos/cosmos-sdk/pull/8953) Add the `config` CLI subcommand back to the SDK, which saves client-side configuration in a `client.toml` file.

## [v0.42.4](https://github.com/cosmos/cosmos-sdk/releases/tag/v0.42.4) - 2021-04-08

### Client Breaking Changes

* [#9026](https://github.com/cosmos/cosmos-sdk/pull/9026) By default, the `tx sign` and `tx sign-batch` CLI commands use SIGN_MODE_DIRECT to sign transactions for local pubkeys. For multisigs and ledger keys, the default LEGACY_AMINO_JSON is used.

### Bug Fixes

* (gRPC) [#9015](https://github.com/cosmos/cosmos-sdk/pull/9015) Fix invalid status code when accessing gRPC endpoints.
* [#9026](https://github.com/cosmos/cosmos-sdk/pull/9026) Fixed the bug that caused the `gentx` command to fail for Ledger keys.

### Improvements

* [#9081](https://github.com/cosmos/cosmos-sdk/pull/9081) Upgrade Tendermint to v0.34.9 that includes a security issue fix for Tendermint light clients.

## [v0.42.3](https://github.com/cosmos/cosmos-sdk/releases/tag/v0.42.3) - 2021-03-24

This release fixes a security vulnerability identified in x/bank.

## [v0.42.2](https://github.com/cosmos/cosmos-sdk/releases/tag/v0.42.2) - 2021-03-19

### Improvements

* (grpc) [#8815](https://github.com/cosmos/cosmos-sdk/pull/8815) Add orderBy parameter to `TxsByEvents` endpoint.
* (cli) [#8826](https://github.com/cosmos/cosmos-sdk/pull/8826) Add trust to macOS Keychain for caller app by default.
* (store) [#8811](https://github.com/cosmos/cosmos-sdk/pull/8811) store/cachekv: use typed types/kv.List instead of container/list.List

### Bug Fixes

* (crypto) [#8841](https://github.com/cosmos/cosmos-sdk/pull/8841) Fix legacy multisig amino marshaling, allowing migrations to work between v0.39 and v0.40+.
* (cli tx) [\8873](https://github.com/cosmos/cosmos-sdk/pull/8873) add missing `--output-document` option to `app tx multisign-batch`.

## [v0.42.1](https://github.com/cosmos/cosmos-sdk/releases/tag/v0.42.1) - 2021-03-10

This release fixes security vulnerability identified in the simapp.

## [v0.42.0](https://github.com/cosmos/cosmos-sdk/releases/tag/v0.42.0) - 2021-03-08

**IMPORTANT**: This release contains an important security fix for all non Cosmos Hub chains running Stargate version of the Cosmos SDK (>0.40). Non-hub chains should not be using any version of the SDK in the v0.40.x or v0.41.x release series. See [#8461](https://github.com/cosmos/cosmos-sdk/pull/8461) for more details.

### Improvements

* (x/ibc) [#8624](https://github.com/cosmos/cosmos-sdk/pull/8624) Emit full header in IBC UpdateClient message.
* (x/crisis) [#8621](https://github.com/cosmos/cosmos-sdk/issues/8621) crisis invariants names now print to loggers.

### Bug fixes

* (x/evidence) [#8461](https://github.com/cosmos/cosmos-sdk/pull/8461) Fix bech32 prefix in evidence validator address conversion
* (x/gov) [#8806](https://github.com/cosmos/cosmos-sdk/issues/8806) Fix q gov proposals command's mishandling of the --status parameter's values.

## [v0.41.4](https://github.com/cosmos/cosmos-sdk/releases/tag/v0.41.3) - 2021-03-02

**IMPORTANT**: Due to a bug in the v0.41.x series with how evidence handles validator consensus addresses #8461, SDK based chains that are not using the default bech32 prefix (cosmos, aka all chains except for t
he Cosmos Hub) should not use this release or any release in the v0.41.x series. Please see #8668 for tracking & timeline for the v0.42.0 release, which will include a fix for this issue.

### Features

* [#7787](https://github.com/cosmos/cosmos-sdk/pull/7787) Add multisign-batch command.

### Bug fixes

* [#8730](https://github.com/cosmos/cosmos-sdk/pull/8730) Allow REST endpoint to query txs with multisig addresses.
* [#8680](https://github.com/cosmos/cosmos-sdk/issues/8680) Fix missing timestamp in GetTxsEvent response [#8732](https://github.com/cosmos/cosmos-sdk/pull/8732).
* [#8681](https://github.com/cosmos/cosmos-sdk/issues/8681) Fix missing error message when calling GetTxsEvent [#8732](https://github.com/cosmos/cosmos-sdk/pull/8732)
* (server) [#8641](https://github.com/cosmos/cosmos-sdk/pull/8641) Fix Tendermint and application configuration reading from file
* (client/keys) [#8639](https://github.com/cosmos/cosmos-sdk/pull/8639) Fix keys migrate for mulitisig, offline, and ledger keys. The migrate command now takes a positional old_home_dir argument.

### Improvements

* (store/cachekv), (x/bank/types) [#8719](https://github.com/cosmos/cosmos-sdk/pull/8719) algorithmically fix pathologically slow code
* [#8701](https://github.com/cosmos/cosmos-sdk/pull/8701) Upgrade tendermint v0.34.8.
* [#8714](https://github.com/cosmos/cosmos-sdk/pull/8714) Allow accounts to have a balance of 0 at genesis.

## [v0.41.3](https://github.com/cosmos/cosmos-sdk/releases/tag/v0.41.3) - 2021-02-18

### Bug Fixes

* [#8617](https://github.com/cosmos/cosmos-sdk/pull/8617) Fix build failures caused by a small API breakage introduced in tendermint v0.34.7.

## [v0.41.2](https://github.com/cosmos/cosmos-sdk/releases/tag/v0.41.2) - 2021-02-18

### Improvements

* Bump tendermint dependency to v0.34.7.

## [v0.41.1](https://github.com/cosmos/cosmos-sdk/releases/tag/v0.41.1) - 2021-02-17

### Bug Fixes

* (grpc) [#8549](https://github.com/cosmos/cosmos-sdk/pull/8549) Make gRPC requests go through ABCI and disallow concurrency.
* (x/staking) [#8546](https://github.com/cosmos/cosmos-sdk/pull/8546) Fix caching bug where concurrent calls to GetValidator could cause a node to crash
* (server) [#8481](https://github.com/cosmos/cosmos-sdk/pull/8481) Don't create files when running `{appd} tendermint show-*` subcommands.
* (client/keys) [#8436](https://github.com/cosmos/cosmos-sdk/pull/8436) Fix keybase->keyring keys migration.
* (crypto/hd) [#8607](https://github.com/cosmos/cosmos-sdk/pull/8607) Make DerivePrivateKeyForPath error and not panic on trailing slashes.

### Improvements

* (x/ibc) [#8458](https://github.com/cosmos/cosmos-sdk/pull/8458) Add `packet_connection` attribute to ibc events to enable relayer filtering
* [#8396](https://github.com/cosmos/cosmos-sdk/pull/8396) Add support for ARM platform
* (x/bank) [#8479](https://github.com/cosmos/cosmos-sdk/pull/8479) Aditional client denom metadata validation for `base` and `display` denoms.
* (codec/types) [#8605](https://github.com/cosmos/cosmos-sdk/pull/8605) Avoid unnecessary allocations for NewAnyWithCustomTypeURL on error.

## [v0.41.0](https://github.com/cosmos/cosmos-sdk/releases/tag/v0.41.0) - 2021-01-26

### State Machine Breaking

* (x/ibc) [#8266](https://github.com/cosmos/cosmos-sdk/issues/8266) Add amino JSON support for IBC MsgTransfer in order to support Ledger text signing transfer transactions.
* (x/ibc) [#8404](https://github.com/cosmos/cosmos-sdk/pull/8404) Reorder IBC `ChanOpenAck` and `ChanOpenConfirm` handler execution to perform core handler first, followed by application callbacks.

### Bug Fixes

* (simapp) [#8418](https://github.com/cosmos/cosmos-sdk/pull/8418) Add balance coin to supply when adding a new genesis account
* (x/bank) [#8417](https://github.com/cosmos/cosmos-sdk/pull/8417) Validate balances and coin denom metadata on genesis

## [v0.40.1](https://github.com/cosmos/cosmos-sdk/releases/tag/v0.40.1) - 2021-01-19

### Improvements

* (x/bank) [#8302](https://github.com/cosmos/cosmos-sdk/issues/8302) Add gRPC and CLI queries for client denomination metadata.
* (tendermint) Bump Tendermint version to [v0.34.3](https://github.com/tendermint/tendermint/releases/tag/v0.34.3).

### Bug Fixes

* [#8085](https://github.com/cosmos/cosmos-sdk/pull/8058) fix zero time checks
* [#8280](https://github.com/cosmos/cosmos-sdk/pull/8280) fix GET /upgrade/current query
* (x/auth) [#8287](https://github.com/cosmos/cosmos-sdk/pull/8287) Fix `tx sign --signature-only` to return correct sequence value in signature.
* (build) [\8300](https://github.com/cosmos/cosmos-sdk/pull/8300), [\8301](https://github.com/cosmos/cosmos-sdk/pull/8301) Fix reproducible builds
* (types/errors) [#8355](https://github.com/cosmos/cosmos-sdk/pull/8355) Fix errorWrap `Is` method.
* (x/ibc) [#8341](https://github.com/cosmos/cosmos-sdk/pull/8341) Fix query latest consensus state.
* (proto) [#8350](https://github.com/cosmos/cosmos-sdk/pull/8350), [#8361](https://github.com/cosmos/cosmos-sdk/pull/8361) Update gogo proto deps with v1.3.2 security fixes
* (x/ibc) [#8359](https://github.com/cosmos/cosmos-sdk/pull/8359) Add missing UnpackInterfaces functions to IBC Query Responses. Fixes 'cannot unpack Any' error for IBC types.
* (x/bank) [#8317](https://github.com/cosmos/cosmos-sdk/pull/8317) Fix panic when querying for a not found client denomination metadata.

## [v0.40.0](https://github.com/cosmos/cosmos-sdk/releases/tag/v0.40.0) - 2021-01-08

v0.40.0, known as the Stargate release of the Cosmos SDK, is one of the largest releases
of the Cosmos SDK since launch. Please read through this changelog and [release notes](https://github.com/cosmos/cosmos-sdk/blob/v0.40.0/RELEASE_NOTES.md) to make
sure you are aware of any relevant breaking changes.

### Client Breaking Changes

* **CLI**
    * (client/keys) [#5889](https://github.com/cosmos/cosmos-sdk/pull/5889) remove `keys update` command.
    * (x/auth) [#5844](https://github.com/cosmos/cosmos-sdk/pull/5844) `tx sign` command now returns an error when signing is attempted with offline/multisig keys.
    * (x/auth) [#6108](https://github.com/cosmos/cosmos-sdk/pull/6108) `tx sign` command's `--validate-signatures` flag is migrated into a `tx validate-signatures` standalone command.
    * (x/auth) [#7788](https://github.com/cosmos/cosmos-sdk/pull/7788) Remove `tx auth` subcommands, all auth subcommands exist as `tx <subcommand>`
    * (x/genutil) [#6651](https://github.com/cosmos/cosmos-sdk/pull/6651) The `gentx` command has been improved. No longer are `--from` and `--name` flags required. Instead, a single argument, `name`, is required which refers to the key pair in the Keyring. In addition, an optional
    `--moniker` flag can be provided to override the moniker found in `config.toml`.
    * (x/upgrade) [#7697](https://github.com/cosmos/cosmos-sdk/pull/7697) Rename flag name "--time" to "--upgrade-time", "--info" to "--upgrade-info", to keep it consistent with help message.
* **REST / Queriers**
    * (api) [#6426](https://github.com/cosmos/cosmos-sdk/pull/6426) The ability to start an out-of-process API REST server has now been removed. Instead, the API server is now started in-process along with the application and Tendermint. Configuration options have been added to `app.toml` to enable/disable the API server along with additional HTTP server options.
    * (client) [#7246](https://github.com/cosmos/cosmos-sdk/pull/7246) The rest server endpoint `/swagger-ui/` is replaced by `/swagger/`, and contains swagger documentation for gRPC Gateway routes in addition to legacy REST routes. Swagger API is exposed only if set in `app.toml`.
    * (x/auth) [#5702](https://github.com/cosmos/cosmos-sdk/pull/5702) The `x/auth` querier route has changed from `"acc"` to `"auth"`.
    * (x/bank) [#5572](https://github.com/cosmos/cosmos-sdk/pull/5572) The `/bank/balances/{address}` endpoint now returns all account balances or a single balance by denom when the `denom` query parameter is present.
    * (x/evidence) [#5952](https://github.com/cosmos/cosmos-sdk/pull/5952) Remove CLI and REST handlers for querying `x/evidence` parameters.
    * (x/gov) [#6295](https://github.com/cosmos/cosmos-sdk/pull/6295) Fix typo in querying governance params.
* **General**
    * (baseapp) [#6384](https://github.com/cosmos/cosmos-sdk/pull/6384) The `Result.Data` is now a Protocol Buffer encoded binary blob of type `TxData`. The `TxData` contains `Data` which contains a list of Protocol Buffer encoded message data and the corresponding message type.
    * (client) [#5783](https://github.com/cosmos/cosmos-sdk/issues/5783) Unify all coins representations on JSON client requests for governance proposals.
    * (crypto) [#7419](https://github.com/cosmos/cosmos-sdk/pull/7419) The SDK doesn't use Tendermint's `crypto.PubKey`
    interface anymore, and uses instead it's own `PubKey` interface, defined in `crypto/types`. Replace all instances of
    `crypto.PubKey` by `cryptotypes.Pubkey`.
    * (store/rootmulti) [#6390](https://github.com/cosmos/cosmos-sdk/pull/6390) Proofs of empty stores are no longer supported.
    * (store/types) [#5730](https://github.com/cosmos/cosmos-sdk/pull/5730) store.types.Cp() is removed in favour of types.CopyBytes().
    * (x/auth) [#6054](https://github.com/cosmos/cosmos-sdk/pull/6054) Remove custom JSON marshaling for base accounts as multsigs cannot be bech32 decoded.
    * (x/auth/vesting) [#6859](https://github.com/cosmos/cosmos-sdk/pull/6859) Custom JSON marshaling of vesting accounts was removed. Vesting accounts are now marshaled using their default proto or amino JSON representation.
    * (x/bank) [#5785](https://github.com/cosmos/cosmos-sdk/issues/5785) In x/bank errors, JSON strings coerced to valid UTF-8 bytes at JSON marshalling time
    are now replaced by human-readable expressions. This change can potentially break compatibility with all those client side tools
    that parse log messages.
    * (x/evidence) [#7538](https://github.com/cosmos/cosmos-sdk/pull/7538) The ABCI's `Result.Data` field for
    `MsgSubmitEvidence` responses does not contain the raw evidence's hash, but the protobuf encoded
    `MsgSubmitEvidenceResponse` struct.
    * (x/gov) [#7533](https://github.com/cosmos/cosmos-sdk/pull/7533) The ABCI's `Result.Data` field for
    `MsgSubmitProposal` responses does not contain a raw binary encoding of the `proposalID`, but the protobuf encoded
    `MsgSubmitSubmitProposalResponse` struct.
    * (x/gov) [#6859](https://github.com/cosmos/cosmos-sdk/pull/6859) `ProposalStatus` and `VoteOption` are now JSON serialized using its protobuf name, so expect names like `PROPOSAL_STATUS_DEPOSIT_PERIOD` as opposed to `DepositPeriod`.
    * (x/staking) [#7499](https://github.com/cosmos/cosmos-sdk/pull/7499) `BondStatus` is now a protobuf `enum` instead
    of an `int32`, and JSON serialized using its protobuf name, so expect names like `BOND_STATUS_UNBONDING` as opposed
    to `Unbonding`.
    * (x/staking) [#7556](https://github.com/cosmos/cosmos-sdk/pull/7556) The ABCI's `Result.Data` field for
    `MsgBeginRedelegate` and `MsgUndelegate` responses does not contain custom binary marshaled `completionTime`, but the
    protobuf encoded `MsgBeginRedelegateResponse` and `MsgUndelegateResponse` structs respectively

### API Breaking Changes

* **Baseapp / Client**
    * (AppModule) [#7518](https://github.com/cosmos/cosmos-sdk/pull/7518) [#7584](https://github.com/cosmos/cosmos-sdk/pull/7584) Rename `AppModule.RegisterQueryServices` to `AppModule.RegisterServices`, as this method now registers multiple services (the gRPC query service and the protobuf Msg service). A `Configurator` struct is used to hold the different services.
    * (baseapp) [#5865](https://github.com/cosmos/cosmos-sdk/pull/5865) The `SimulationResponse` returned from tx simulation is now JSON encoded instead of Amino binary.
    * (client) [#6290](https://github.com/cosmos/cosmos-sdk/pull/6290) `CLIContext` is renamed to `Context`. `Context` and all related methods have been moved from package context to client.
    * (client) [#6525](https://github.com/cosmos/cosmos-sdk/pull/6525) Removed support for `indent` in JSON responses. Clients should consider piping to an external tool such as `jq`.
    * (client) [#8107](https://github.com/cosmos/cosmos-sdk/pull/8107) Renamed `PrintOutput` and `PrintOutputLegacy`
    methods of the `context.Client` object to `PrintProto` and `PrintObjectLegacy`.
    * (client/flags) [#6632](https://github.com/cosmos/cosmos-sdk/pull/6632) Remove NewCompletionCmd(), the function is now available in tendermint.
    * (client/input) [#5904](https://github.com/cosmos/cosmos-sdk/pull/5904) Removal of unnecessary `GetCheckPassword`, `PrintPrefixed` functions.
    * (client/keys) [#5889](https://github.com/cosmos/cosmos-sdk/pull/5889) Rename `NewKeyBaseFromDir()` -> `NewLegacyKeyBaseFromDir()`.
    * (client/keys) [#5820](https://github.com/cosmos/cosmos-sdk/pull/5820/) Removed method CloseDB from Keybase interface.
    * (client/rpc) [#6290](https://github.com/cosmos/cosmos-sdk/pull/6290) `client` package and subdirs reorganization.
    * (client/lcd) [#6290](https://github.com/cosmos/cosmos-sdk/pull/6290) `CliCtx` of struct `RestServer` in package client/lcd has been renamed to `ClientCtx`.
    * (codec) [#6330](https://github.com/cosmos/cosmos-sdk/pull/6330) `codec.RegisterCrypto` has been moved to the `crypto/codec` package and the global `codec.Cdc` Amino instance has been deprecated and moved to the `codec/legacy_global` package.
    * (codec) [#8080](https://github.com/cosmos/cosmos-sdk/pull/8080) Updated the `codec.Marshaler` interface
        * Moved `MarshalAny` and `UnmarshalAny` helper functions to `codec.Marshaler` and renamed to `MarshalInterface` and
      `UnmarshalInterface` respectively. These functions must take interface as a parameter (not a concrete type nor `Any`
      object). Underneath they use `Any` wrapping for correct protobuf serialization.
    * (crypto) [#6780](https://github.com/cosmos/cosmos-sdk/issues/6780) Move ledger code to its own package.
    * (crypto/types/multisig) [#6373](https://github.com/cosmos/cosmos-sdk/pull/6373) `multisig.Multisignature` has been renamed to `AminoMultisignature`
    * (codec) `*codec.LegacyAmino` is now a wrapper around Amino which provides backwards compatibility with protobuf `Any`. ALL legacy code should use `*codec.LegacyAmino` instead of `*amino.Codec` directly
    * (crypto) [#5880](https://github.com/cosmos/cosmos-sdk/pull/5880) Merge `crypto/keys/mintkey` into `crypto`.
    * (crypto/hd) [#5904](https://github.com/cosmos/cosmos-sdk/pull/5904) `crypto/keys/hd` moved to `crypto/hd`.
    * (crypto/keyring):
    _ [#5866](https://github.com/cosmos/cosmos-sdk/pull/5866) Rename `crypto/keys/` to `crypto/keyring/`.
    _ [#5904](https://github.com/cosmos/cosmos-sdk/pull/5904) `Keybase` -> `Keyring` interfaces migration. `LegacyKeybase` interface is added in order
    to guarantee limited backward compatibility with the old Keybase interface for the sole purpose of migrating keys across the new keyring backends. `NewLegacy`
    constructor is provided [#5889](https://github.com/cosmos/cosmos-sdk/pull/5889) to allow for smooth migration of keys from the legacy LevelDB based implementation
    to new keyring backends. Plus, the package and the new keyring no longer depends on the sdk.Config singleton. Please consult the [package documentation](https://github.com/cosmos/cosmos-sdk/tree/master/crypto/keyring/doc.go) for more
    information on how to implement the new `Keyring` interface. \* [#5858](https://github.com/cosmos/cosmos-sdk/pull/5858) Make Keyring store keys by name and address's hexbytes representation.
    * (export) [#5952](https://github.com/cosmos/cosmos-sdk/pull/5952) `AppExporter` now returns ABCI consensus parameters to be included in marshaled exported state. These parameters must be returned from the application via the `BaseApp`.
    * (simapp) Deprecating and renaming `MakeEncodingConfig` to `MakeTestEncodingConfig` (both in `simapp` and `simapp/params` packages).
    * (store) [#5803](https://github.com/cosmos/cosmos-sdk/pull/5803) The `store.CommitMultiStore` interface now includes the new `snapshots.Snapshotter` interface as well.
    * (types) [#5579](https://github.com/cosmos/cosmos-sdk/pull/5579) The `keepRecent` field has been removed from the `PruningOptions` type.
    The `PruningOptions` type now only includes fields `KeepEvery` and `SnapshotEvery`, where `KeepEvery`
    determines which committed heights are flushed to disk and `SnapshotEvery` determines which of these
    heights are kept after pruning. The `IsValid` method should be called whenever using these options. Methods
    `SnapshotVersion` and `FlushVersion` accept a version arugment and determine if the version should be
    flushed to disk or kept as a snapshot. Note, `KeepRecent` is automatically inferred from the options
    and provided directly the IAVL store.
    * (types) [#5533](https://github.com/cosmos/cosmos-sdk/pull/5533) Refactored `AppModuleBasic` and `AppModuleGenesis`
    to now accept a `codec.JSONMarshaler` for modular serialization of genesis state.
    * (types/rest) [#5779](https://github.com/cosmos/cosmos-sdk/pull/5779) Drop unused Parse{Int64OrReturnBadRequest,QueryParamBool}() functions.
* **Modules**
    * (modules) [#7243](https://github.com/cosmos/cosmos-sdk/pull/7243) Rename `RegisterCodec` to `RegisterLegacyAminoCodec` and `codec.New()` is now renamed to `codec.NewLegacyAmino()`
    * (modules) [#6564](https://github.com/cosmos/cosmos-sdk/pull/6564) Constant `DefaultParamspace` is removed from all modules, use ModuleName instead.
    * (modules) [#5989](https://github.com/cosmos/cosmos-sdk/pull/5989) `AppModuleBasic.GetTxCmd` now takes a single `CLIContext` parameter.
    * (modules) [#5664](https://github.com/cosmos/cosmos-sdk/pull/5664) Remove amino `Codec` from simulation `StoreDecoder`, which now returns a function closure in order to unmarshal the key-value pairs.
    * (modules) [#5555](https://github.com/cosmos/cosmos-sdk/pull/5555) Move `x/auth/client/utils/` types and functions to `x/auth/client/`.
    * (modules) [#5572](https://github.com/cosmos/cosmos-sdk/pull/5572) Move account balance logic and APIs from `x/auth` to `x/bank`.
    * (modules) [#6326](https://github.com/cosmos/cosmos-sdk/pull/6326) `AppModuleBasic.GetQueryCmd` now takes a single `client.Context` parameter.
    * (modules) [#6336](https://github.com/cosmos/cosmos-sdk/pull/6336) `AppModuleBasic.RegisterQueryService` method was added to support gRPC queries, and `QuerierRoute` and `NewQuerierHandler` were deprecated.
    * (modules) [#6311](https://github.com/cosmos/cosmos-sdk/issues/6311) Remove `alias.go` usage
    * (modules) [#6447](https://github.com/cosmos/cosmos-sdk/issues/6447) Rename `blacklistedAddrs` to `blockedAddrs`.
    * (modules) [#6834](https://github.com/cosmos/cosmos-sdk/issues/6834) Add `RegisterInterfaces` method to `AppModuleBasic` to support registration of protobuf interface types.
    * (modules) [#6734](https://github.com/cosmos/cosmos-sdk/issues/6834) Add `TxEncodingConfig` parameter to `AppModuleBasic.ValidateGenesis` command to support JSON tx decoding in `genutil`.
    * (modules) [#7764](https://github.com/cosmos/cosmos-sdk/pull/7764) Added module initialization options:
        * `server/types.AppExporter` requires extra argument: `AppOptions`.
        * `server.AddCommands` requires extra argument: `addStartFlags types.ModuleInitFlags`
        * `x/crisis.NewAppModule` has a new attribute: `skipGenesisInvariants`. [PR](https://github.com/cosmos/cosmos-sdk/pull/7764)
    * (types) [#6327](https://github.com/cosmos/cosmos-sdk/pull/6327) `sdk.Msg` now inherits `proto.Message`, as a result all `sdk.Msg` types now use pointer semantics.
    * (types) [#7032](https://github.com/cosmos/cosmos-sdk/pull/7032) All types ending with `ID` (e.g. `ProposalID`) now end with `Id` (e.g. `ProposalId`), to match default Protobuf generated format. Also see [#7033](https://github.com/cosmos/cosmos-sdk/pull/7033) for more details.
    * (x/auth) [#6029](https://github.com/cosmos/cosmos-sdk/pull/6029) Module accounts have been moved from `x/supply` to `x/auth`.
    * (x/auth) [#6443](https://github.com/cosmos/cosmos-sdk/issues/6443) Move `FeeTx` and `TxWithMemo` interfaces from `x/auth/ante` to `types`.
    * (x/auth) [#7006](https://github.com/cosmos/cosmos-sdk/pull/7006) All `AccountRetriever` methods now take `client.Context` as a parameter instead of as a struct member.
    * (x/auth) [#6270](https://github.com/cosmos/cosmos-sdk/pull/6270) The passphrase argument has been removed from the signature of the following functions and methods: `BuildAndSign`, ` MakeSignature`, ` SignStdTx`, `TxBuilder.BuildAndSign`, `TxBuilder.Sign`, `TxBuilder.SignStdTx`
    * (x/auth) [#6428](https://github.com/cosmos/cosmos-sdk/issues/6428):
        * `NewAnteHandler` and `NewSigVerificationDecorator` both now take a `SignModeHandler` parameter.
        * `SignatureVerificationGasConsumer` now has the signature: `func(meter sdk.GasMeter, sig signing.SignatureV2, params types.Params) error`.
        * The `SigVerifiableTx` interface now has a `GetSignaturesV2() ([]signing.SignatureV2, error)` method and no longer has the `GetSignBytes` method.
    * (x/auth/tx) [#8106](https://github.com/cosmos/cosmos-sdk/pull/8106) change related to missing append functionality in
    client transaction signing
        * added `overwriteSig` argument to `x/auth/client.SignTx` and `client/tx.Sign` functions.
        * removed `x/auth/tx.go:wrapper.GetSignatures`. The `wrapper` provides `TxBuilder` functionality, and it's a private
      structure. That function was not used at all and it's not exposed through the `TxBuilder` interface.
    * (x/bank) [#7327](https://github.com/cosmos/cosmos-sdk/pull/7327) AddCoins and SubtractCoins no longer return a resultingValue and will only return an error.
    * (x/capability) [#7918](https://github.com/cosmos/cosmos-sdk/pull/7918) Add x/capability safety checks:
        * All outward facing APIs will now check that capability is not nil and name is not empty before performing any state-machine changes
        * `SetIndex` has been renamed to `InitializeIndex`
    * (x/evidence) [#7251](https://github.com/cosmos/cosmos-sdk/pull/7251) New evidence types and light client evidence handling. The module function names changed.
    * (x/evidence) [#5952](https://github.com/cosmos/cosmos-sdk/pull/5952) Remove APIs for getting and setting `x/evidence` parameters. `BaseApp` now uses a `ParamStore` to manage Tendermint consensus parameters which is managed via the `x/params` `Substore` type.
    * (x/gov) [#6147](https://github.com/cosmos/cosmos-sdk/pull/6147) The `Content` field on `Proposal` and `MsgSubmitProposal`
    is now `Any` in concordance with [ADR 019](docs/architecture/adr-019-protobuf-state-encoding.md) and `GetContent` should now
    be used to retrieve the actual proposal `Content`. Also the `NewMsgSubmitProposal` constructor now may return an `error`
    * (x/ibc) [#6374](https://github.com/cosmos/cosmos-sdk/pull/6374) `VerifyMembership` and `VerifyNonMembership` now take a `specs []string` argument to specify the proof format used for verification. Most SDK chains can simply use `commitmenttypes.GetSDKSpecs()` for this argument.
    * (x/params) [#5619](https://github.com/cosmos/cosmos-sdk/pull/5619) The `x/params` keeper now accepts a `codec.Marshaller` instead of
    a reference to an amino codec. Amino is still used for JSON serialization.
    * (x/staking) [#6451](https://github.com/cosmos/cosmos-sdk/pull/6451) `DefaultParamspace` and `ParamKeyTable` in staking module are moved from keeper to types to enforce consistency.
    * (x/staking) [#7419](https://github.com/cosmos/cosmos-sdk/pull/7419) The `TmConsPubKey` method on ValidatorI has been
    removed and replaced instead by `ConsPubKey` (which returns a SDK `cryptotypes.PubKey`) and `TmConsPublicKey` (which
    returns a Tendermint proto PublicKey).
    * (x/staking/types) [#7447](https://github.com/cosmos/cosmos-sdk/issues/7447) Remove bech32 PubKey support:
        * `ValidatorI` interface update. `GetConsPubKey` renamed to `TmConsPubKey` (consensus public key must be a tendermint key). `TmConsPubKey`, `GetConsAddr` methods return error.
        * `Validator` update. Methods changed in `ValidatorI` (as described above) and `ToTmValidator` return error.
        * `Validator.ConsensusPubkey` type changed from `string` to `codectypes.Any`.
        * `MsgCreateValidator.Pubkey` type changed from `string` to `codectypes.Any`.
    * (x/supply) [#6010](https://github.com/cosmos/cosmos-sdk/pull/6010) All `x/supply` types and APIs have been moved to `x/bank`.
    * [#6409](https://github.com/cosmos/cosmos-sdk/pull/6409) Rename all IsEmpty methods to Empty across the codebase and enforce consistency.
    * [#6231](https://github.com/cosmos/cosmos-sdk/pull/6231) Simplify `AppModule` interface, `Route` and `NewHandler` methods become only `Route`
    and returns a new `Route` type.
    * (x/slashing) [#6212](https://github.com/cosmos/cosmos-sdk/pull/6212) Remove `Get*` prefixes from key construction functions
    * (server) [#6079](https://github.com/cosmos/cosmos-sdk/pull/6079) Remove `UpgradeOldPrivValFile` (deprecated in Tendermint Core v0.28).
    * [#5719](https://github.com/cosmos/cosmos-sdk/pull/5719) Bump Go requirement to 1.14+

### State Machine Breaking

* **General**

    * (client) [#7268](https://github.com/cosmos/cosmos-sdk/pull/7268) / [#7147](https://github.com/cosmos/cosmos-sdk/pull/7147) Introduce new protobuf based PubKeys, and migrate PubKey in BaseAccount to use this new protobuf based PubKey format

* **Modules**
    * (modules) [#5572](https://github.com/cosmos/cosmos-sdk/pull/5572) Separate balance from accounts per ADR 004.
    _ Account balances are now persisted and retrieved via the `x/bank` module.
    _ Vesting account interface has been modified to account for changes.
    _ Callers to `NewBaseVestingAccount` are responsible for verifying account balance in relation to
    the original vesting amount.
    _ The `SendKeeper` and `ViewKeeper` interfaces in `x/bank` have been modified to account for changes.
    * (x/auth) [#5533](https://github.com/cosmos/cosmos-sdk/pull/5533) Migrate the `x/auth` module to use Protocol Buffers for state
    serialization instead of Amino.
    _ The `BaseAccount.PubKey` field is now represented as a Bech32 string instead of a `crypto.Pubkey`.
    _ `NewBaseAccountWithAddress` now returns a reference to a `BaseAccount`.
    _ The `x/auth` module now accepts a `Codec` interface which extends the `codec.Marshaler` interface by
    requiring a concrete codec to know how to serialize accounts.
    _ The `AccountRetriever` type now accepts a `Codec` in its constructor in order to know how to
    serialize accounts.
    * (x/bank) [#6518](https://github.com/cosmos/cosmos-sdk/pull/6518) Support for global and per-denomination send enabled flags.
        * Existing send_enabled global flag has been moved into a Params structure as `default_send_enabled`.
        * An array of: `{denom: string, enabled: bool}` is added to bank Params to support per-denomination override of global default value.
    * (x/distribution) [#5610](https://github.com/cosmos/cosmos-sdk/pull/5610) Migrate the `x/distribution` module to use Protocol Buffers for state
    serialization instead of Amino. The exact codec used is `codec.HybridCodec` which utilizes Protobuf for binary encoding and Amino
    for JSON encoding.
    _ `ValidatorHistoricalRewards.ReferenceCount` is now of types `uint32` instead of `uint16`.
    _ `ValidatorSlashEvents` is now a struct with `slashevents`.
    _ `ValidatorOutstandingRewards` is now a struct with `rewards`.
    _ `ValidatorAccumulatedCommission` is now a struct with `commission`. \* The `Keeper` constructor now takes a `codec.Marshaler` instead of a concrete Amino codec. This exact type
    provided is specified by `ModuleCdc`.
    * (x/evidence) [#5634](https://github.com/cosmos/cosmos-sdk/pull/5634) Migrate the `x/evidence` module to use Protocol Buffers for state
    serialization instead of Amino.
    _ The `internal` sub-package has been removed in order to expose the types proto file.
    _ The module now accepts a `Codec` interface which extends the `codec.Marshaler` interface by
    requiring a concrete codec to know how to serialize `Evidence` types. \* The `MsgSubmitEvidence` message has been removed in favor of `MsgSubmitEvidenceBase`. The application-level
    codec must now define the concrete `MsgSubmitEvidence` type which must implement the module's `MsgSubmitEvidence`
    interface.
    * (x/evidence) [#5952](https://github.com/cosmos/cosmos-sdk/pull/5952) Remove parameters from `x/evidence` genesis and module state. The `x/evidence` module now solely uses Tendermint consensus parameters to determine of evidence is valid or not.
    * (x/gov) [#5737](https://github.com/cosmos/cosmos-sdk/pull/5737) Migrate the `x/gov` module to use Protocol
    Buffers for state serialization instead of Amino.
    _ `MsgSubmitProposal` will be removed in favor of the application-level proto-defined `MsgSubmitProposal` which
    implements the `MsgSubmitProposalI` interface. Applications should extend the `NewMsgSubmitProposalBase` type
    to define their own concrete `MsgSubmitProposal` types.
    _ The module now accepts a `Codec` interface which extends the `codec.Marshaler` interface by
    requiring a concrete codec to know how to serialize `Proposal` types.
    * (x/mint) [#5634](https://github.com/cosmos/cosmos-sdk/pull/5634) Migrate the `x/mint` module to use Protocol Buffers for state
    serialization instead of Amino. \* The `internal` sub-package has been removed in order to expose the types proto file.
    * (x/slashing) [#5627](https://github.com/cosmos/cosmos-sdk/pull/5627) Migrate the `x/slashing` module to use Protocol Buffers for state
    serialization instead of Amino. The exact codec used is `codec.HybridCodec` which utilizes Protobuf for binary encoding and Amino
    for JSON encoding. \* The `Keeper` constructor now takes a `codec.Marshaler` instead of a concrete Amino codec. This exact type
    provided is specified by `ModuleCdc`.
    * (x/staking) [#6844](https://github.com/cosmos/cosmos-sdk/pull/6844) Validators are now inserted into the unbonding queue based on their unbonding time and height. The relevant keeper APIs are modified to reflect these changes by now also requiring a height.
    * (x/staking) [#6061](https://github.com/cosmos/cosmos-sdk/pull/6061) Allow a validator to immediately unjail when no signing info is present due to
    falling below their minimum self-delegation and never having been bonded. The validator may immediately unjail once they've met their minimum self-delegation.
    * (x/staking) [#5600](https://github.com/cosmos/cosmos-sdk/pull/5600) Migrate the `x/staking` module to use Protocol Buffers for state
    serialization instead of Amino. The exact codec used is `codec.HybridCodec` which utilizes Protobuf for binary encoding and Amino
    for JSON encoding.
    _ `BondStatus` is now of type `int32` instead of `byte`.
    _ Types of `int16` in the `Params` type are now of type `int32`.
    _ Every reference of `crypto.Pubkey` in context of a `Validator` is now of type string. `GetPubKeyFromBech32` must be used to get the `crypto.Pubkey`.
    _ The `Keeper` constructor now takes a `codec.Marshaler` instead of a concrete Amino codec. This exact type
    provided is specified by `ModuleCdc`.
    * (x/staking) [#7979](https://github.com/cosmos/cosmos-sdk/pull/7979) keeper pubkey storage serialization migration
    from bech32 to protobuf.
    * (x/supply) [#6010](https://github.com/cosmos/cosmos-sdk/pull/6010) Removed the `x/supply` module by merging the existing types and APIs into the `x/bank` module.
    * (x/supply) [#5533](https://github.com/cosmos/cosmos-sdk/pull/5533) Migrate the `x/supply` module to use Protocol Buffers for state
    serialization instead of Amino.
    _ The `internal` sub-package has been removed in order to expose the types proto file.
    _ The `x/supply` module now accepts a `Codec` interface which extends the `codec.Marshaler` interface by
    requiring a concrete codec to know how to serialize `SupplyI` types. \* The `SupplyI` interface has been modified to no longer return `SupplyI` on methods. Instead the
    concrete type's receiver should modify the type.
    * (x/upgrade) [#5659](https://github.com/cosmos/cosmos-sdk/pull/5659) Migrate the `x/upgrade` module to use Protocol
    Buffers for state serialization instead of Amino.
    _ The `internal` sub-package has been removed in order to expose the types proto file.
    _ The `x/upgrade` module now accepts a `codec.Marshaler` interface.

### Features

* **Baseapp / Client / REST**
    * (x/auth) [#6213](https://github.com/cosmos/cosmos-sdk/issues/6213) Introduce new protobuf based path for transaction signing, see [ADR020](https://github.com/cosmos/cosmos-sdk/blob/master/docs/architecture/adr-020-protobuf-transaction-encoding.md) for more details
    * (x/auth) [#6350](https://github.com/cosmos/cosmos-sdk/pull/6350) New sign-batch command to sign StdTx batch files.
    * (baseapp) [#5803](https://github.com/cosmos/cosmos-sdk/pull/5803) Added support for taking state snapshots at regular height intervals, via options `snapshot-interval` and `snapshot-keep-recent`.
    * (baseapp) [#7519](https://github.com/cosmos/cosmos-sdk/pull/7519) Add `ServiceMsgRouter` to BaseApp to handle routing of protobuf service `Msg`s. The two new types defined in ADR 031, `sdk.ServiceMsg` and `sdk.MsgRequest` are introduced with this router.
    * (client) [#5921](https://github.com/cosmos/cosmos-sdk/issues/5921) Introduce new gRPC and gRPC Gateway based APIs for querying app & module data. See [ADR021](https://github.com/cosmos/cosmos-sdk/blob/master/docs/architecture/adr-021-protobuf-query-encoding.md) for more details
    * (cli) [#7485](https://github.com/cosmos/cosmos-sdk/pull/7485) Introduce a new optional `--keyring-dir` flag that allows clients to specify a Keyring directory if it does not reside in the directory specified by `--home`.
    * (cli) [#7221](https://github.com/cosmos/cosmos-sdk/pull/7221) Add the option of emitting amino encoded json from the CLI
    * (codec) [#7519](https://github.com/cosmos/cosmos-sdk/pull/7519) `InterfaceRegistry` now inherits `jsonpb.AnyResolver`, and has a `RegisterCustomTypeURL` method to support ADR 031 packing of `Any`s. `AnyResolver` is now a required parameter to `RejectUnknownFields`.
    * (coin) [#6755](https://github.com/cosmos/cosmos-sdk/pull/6755) Add custom regex validation for `Coin` denom by overwriting `CoinDenomRegex` when using `/types/coin.go`.
    * (config) [#7265](https://github.com/cosmos/cosmos-sdk/pull/7265) Support Tendermint block pruning through a new `min-retain-blocks` configuration that can be set in either `app.toml` or via the CLI. This parameter is used in conjunction with other criteria to determine the height at which Tendermint should prune blocks.
    * (events) [#7121](https://github.com/cosmos/cosmos-sdk/pull/7121) The application now derives what events are indexed by Tendermint via the `index-events` configuration in `app.toml`, which is a list of events taking the form `{eventType}.{attributeKey}`.
    * (tx) [#6089](https://github.com/cosmos/cosmos-sdk/pull/6089) Transactions can now have a `TimeoutHeight` set which allows the transaction to be rejected if it's committed at a height greater than the timeout.
    * (rest) [#6167](https://github.com/cosmos/cosmos-sdk/pull/6167) Support `max-body-bytes` CLI flag for the REST service.
    * (genesis) [#7089](https://github.com/cosmos/cosmos-sdk/pull/7089) The `export` command now adds a `initial_height` field in the exported JSON. Baseapp's `CommitMultiStore` now also has a `SetInitialVersion` setter, so it can set the initial store version inside `InitChain` and start a new chain from a given height.
* **General**
    * (crypto/multisig) [#6241](https://github.com/cosmos/cosmos-sdk/pull/6241) Add Multisig type directly to the repo. Previously this was in tendermint.
    * (codec/types) [#8106](https://github.com/cosmos/cosmos-sdk/pull/8106) Adding `NewAnyWithCustomTypeURL` to correctly
    marshal Messages in TxBuilder.
    * (tests) [#6489](https://github.com/cosmos/cosmos-sdk/pull/6489) Introduce package `testutil`, new in-process testing network framework for use in integration and unit tests.
    * (tx) Add new auth/tx gRPC & gRPC-Gateway endpoints for basic querying & broadcasting support
        * [#7842](https://github.com/cosmos/cosmos-sdk/pull/7842) Add TxsByEvent gRPC endpoint
        * [#7852](https://github.com/cosmos/cosmos-sdk/pull/7852) Add tx broadcast gRPC endpoint
    * (tx) [#7688](https://github.com/cosmos/cosmos-sdk/pull/7688) Add a new Tx gRPC service with methods `Simulate` and `GetTx` (by hash).
    * (store) [#5803](https://github.com/cosmos/cosmos-sdk/pull/5803) Added `rootmulti.Store` methods for taking and restoring snapshots, based on `iavl.Store` export/import.
    * (store) [#6324](https://github.com/cosmos/cosmos-sdk/pull/6324) IAVL store query proofs now return CommitmentOp which wraps an ics23 CommitmentProof
    * (store) [#6390](https://github.com/cosmos/cosmos-sdk/pull/6390) `RootMulti` store query proofs now return `CommitmentOp` which wraps `CommitmentProofs`
        * `store.Query` now only returns chained `ics23.CommitmentProof` wrapped in `merkle.Proof`
        * `ProofRuntime` only decodes and verifies `ics23.CommitmentProof`
* **Modules**
    * (modules) [#5921](https://github.com/cosmos/cosmos-sdk/issues/5921) Introduction of Query gRPC service definitions along with REST annotations for gRPC Gateway for each module
    * (modules) [#7540](https://github.com/cosmos/cosmos-sdk/issues/7540) Protobuf service definitions can now be used for
    packing `Msg`s in transactions as defined in [ADR 031](./docs/architecture/adr-031-msg-service.md). All modules now
    define a `Msg` protobuf service.
    * (x/auth/vesting) [#7209](https://github.com/cosmos/cosmos-sdk/pull/7209) Create new `MsgCreateVestingAccount` message type along with CLI handler that allows for the creation of delayed and continuous vesting types.
    * (x/capability) [#5828](https://github.com/cosmos/cosmos-sdk/pull/5828) Capability module integration as outlined in [ADR 3 - Dynamic Capability Store](https://github.com/cosmos/tree/master/docs/architecture/adr-003-dynamic-capability-store.md).
    * (x/crisis) `x/crisis` has a new function: `AddModuleInitFlags`, which will register optional crisis module flags for the start command.
    * (x/ibc) [#5277](https://github.com/cosmos/cosmos-sdk/pull/5277) `x/ibc` changes from IBC alpha. For more details check the [`x/ibc/core/spec`](https://github.com/cosmos/cosmos-sdk/tree/master/x/ibc/core/spec) directory, or the ICS specs below:
        * [ICS 002 - Client Semantics](https://github.com/cosmos/ics/tree/master/spec/ics-002-client-semantics) subpackage
        * [ICS 003 - Connection Semantics](https://github.com/cosmos/ics/blob/master/spec/ics-003-connection-semantics) subpackage
        * [ICS 004 - Channel and Packet Semantics](https://github.com/cosmos/ics/blob/master/spec/ics-004-channel-and-packet-semantics) subpackage
        * [ICS 005 - Port Allocation](https://github.com/cosmos/ics/blob/master/spec/ics-005-port-allocation) subpackage
        * [ICS 006 - Solo Machine Client](https://github.com/cosmos/ics/tree/master/spec/ics-006-solo-machine-client) subpackage
        * [ICS 007 - Tendermint Client](https://github.com/cosmos/ics/blob/master/spec/ics-007-tendermint-client) subpackage
        * [ICS 009 - Loopback Client](https://github.com/cosmos/ics/tree/master/spec/ics-009-loopback-client) subpackage
        * [ICS 020 - Fungible Token Transfer](https://github.com/cosmos/ics/tree/master/spec/ics-020-fungible-token-transfer) subpackage
        * [ICS 023 - Vector Commitments](https://github.com/cosmos/ics/tree/master/spec/ics-023-vector-commitments) subpackage
        * [ICS 024 - Host State Machine Requirements](https://github.com/cosmos/ics/tree/master/spec/ics-024-host-requirements) subpackage
    * (x/ibc) [#6374](https://github.com/cosmos/cosmos-sdk/pull/6374) ICS-23 Verify functions will now accept and verify ics23 CommitmentProofs exclusively
    * (x/params) [#6005](https://github.com/cosmos/cosmos-sdk/pull/6005) Add new CLI command for querying raw x/params parameters by subspace and key.

### Bug Fixes

* **Baseapp / Client / REST**
    * (client) [#5964](https://github.com/cosmos/cosmos-sdk/issues/5964) `--trust-node` is now false by default - for real. Users must ensure it is set to true if they don't want to enable the verifier.
    * (client) [#6402](https://github.com/cosmos/cosmos-sdk/issues/6402) Fix `keys add` `--algo` flag which only worked for Tendermint's `secp256k1` default key signing algorithm.
    * (client) [#7699](https://github.com/cosmos/cosmos-sdk/pull/7699) Fix panic in context when setting invalid nodeURI. `WithNodeURI` does not set the `Client` in the context.
    * (export) [#6510](https://github.com/cosmos/cosmos-sdk/pull/6510/) Field TimeIotaMs now is included in genesis file while exporting.
    * (rest) [#5906](https://github.com/cosmos/cosmos-sdk/pull/5906) Fix an issue that make some REST calls panic when sending invalid or incomplete requests.
    * (crypto) [#7966](https://github.com/cosmos/cosmos-sdk/issues/7966) `Bip44Params` `String()` function now correctly
    returns the absolute HD path by adding the `m/` prefix.
    * (crypto/keyring) [#5844](https://github.com/cosmos/cosmos-sdk/pull/5844) `Keyring.Sign()` methods no longer decode amino signatures when method receivers
    are offline/multisig keys.
    * (store) [#7415](https://github.com/cosmos/cosmos-sdk/pull/7415) Allow new stores to be registered during on-chain upgrades.
* **Modules**
  _ (modules) [#5569](https://github.com/cosmos/cosmos-sdk/issues/5569) `InitGenesis`, for the relevant modules, now ensures module accounts exist.
  _ (x/auth) [#5892](https://github.com/cosmos/cosmos-sdk/pull/5892) Add `RegisterKeyTypeCodec` to register new
  types (eg. keys) to the `auth` module internal amino codec.
  _ (x/bank) [#6536](https://github.com/cosmos/cosmos-sdk/pull/6536) Fix bug in `WriteGeneratedTxResponse` function used by multiple
  REST endpoints. Now it writes a Tx in StdTx format.
  _ (x/genutil) [#5938](https://github.com/cosmos/cosmos-sdk/pull/5938) Fix `InitializeNodeValidatorFiles` error handling.
  _ (x/gentx) [#8183](https://github.com/cosmos/cosmos-sdk/pull/8183) change gentx cmd amount to arg from flag
  _ (x/gov) [#7641](https://github.com/cosmos/cosmos-sdk/pull/7641) Fix tally calculation precision error.
  _ (x/staking) [#6529](https://github.com/cosmos/cosmos-sdk/pull/6529) Export validator addresses (previously was empty).
  _ (x/staking) [#5949](https://github.com/cosmos/cosmos-sdk/pull/5949) Skip staking `HistoricalInfoKey` in simulations as headers are not exported. \* (x/staking) [#6061](https://github.com/cosmos/cosmos-sdk/pull/6061) Allow a validator to immediately unjail when no signing info is present due to
  falling below their minimum self-delegation and never having been bonded. The validator may immediately unjail once they've met their minimum self-delegation.
* **General**
    * (types) [#7038](https://github.com/cosmos/cosmos-sdk/issues/7038) Fix infinite looping of `ApproxRoot` by including a hard-coded maximum iterations limit of 100.
    * (types) [#7084](https://github.com/cosmos/cosmos-sdk/pull/7084) Fix panic when calling `BigInt()` on an uninitialized `Int`.
    * (simulation) [#7129](https://github.com/cosmos/cosmos-sdk/issues/7129) Fix support for custom `Account` and key types on auth's simulation.

### Improvements

* **Baseapp / Client / REST**
    * (baseapp) [#6186](https://github.com/cosmos/cosmos-sdk/issues/6186) Support emitting events during `AnteHandler` execution.
    * (baseapp) [#6053](https://github.com/cosmos/cosmos-sdk/pull/6053) Customizable panic recovery handling added for `app.runTx()` method (as proposed in the [ADR 22](https://github.com/cosmos/cosmos-sdk/blob/master/docs/architecture/adr-022-custom-panic-handling.md)). Adds ability for developers to register custom panic handlers extending standard ones.
    * (client) [#5810](https://github.com/cosmos/cosmos-sdk/pull/5810) Added a new `--offline` flag that allows commands to be executed without an
    internet connection. Previously, `--generate-only` served this purpose in addition to only allowing txs to be generated. Now, `--generate-only` solely
    allows txs to be generated without being broadcasted and disallows Keybase use and `--offline` allows the use of Keybase but does not allow any
    functionality that requires an online connection.
    * (cli) [#7764](https://github.com/cosmos/cosmos-sdk/pull/7764) Update x/banking and x/crisis InitChain to improve node startup time
    * (client) [#5856](https://github.com/cosmos/cosmos-sdk/pull/5856) Added the possibility to set `--offline` flag with config command.
    * (client) [#5895](https://github.com/cosmos/cosmos-sdk/issues/5895) show config options in the config command's help screen.
    * (client/keys) [#8043](https://github.com/cosmos/cosmos-sdk/pull/8043) Add support for export of unarmored private key
    * (client/tx) [#7801](https://github.com/cosmos/cosmos-sdk/pull/7801) Update sign-batch multisig to work online
    * (x/genutil) [#8099](https://github.com/cosmos/cosmos-sdk/pull/8099) `init` now supports a `--recover` flag to recover
    the private validator key from a given mnemonic
* **Modules**
    * (x/auth) [#5702](https://github.com/cosmos/cosmos-sdk/pull/5702) Add parameter querying support for `x/auth`.
    * (x/auth/ante) [#6040](https://github.com/cosmos/cosmos-sdk/pull/6040) `AccountKeeper` interface used for `NewAnteHandler` and handler's decorators to add support of using custom `AccountKeeper` implementations.
    * (x/evidence) [#5952](https://github.com/cosmos/cosmos-sdk/pull/5952) Tendermint Consensus parameters can now be changed via parameter change proposals through `x/gov`.
    * (x/evidence) [#5961](https://github.com/cosmos/cosmos-sdk/issues/5961) Add `StoreDecoder` simulation for evidence module.
    * (x/ibc) [#5948](https://github.com/cosmos/cosmos-sdk/issues/5948) Add `InitGenesis` and `ExportGenesis` functions for `ibc` module.
    * (x/ibc-transfer) [#6871](https://github.com/cosmos/cosmos-sdk/pull/6871) Implement [ADR 001 - Coin Source Tracing](./docs/architecture/adr-001-coin-source-tracing.md).
    * (x/staking) [#6059](https://github.com/cosmos/cosmos-sdk/pull/6059) Updated `HistoricalEntries` parameter default to 100.
    * (x/staking) [#5584](https://github.com/cosmos/cosmos-sdk/pull/5584) Add util function `ToTmValidator` that converts a `staking.Validator` type to `*tmtypes.Validator`.
    * (x/staking) [#6163](https://github.com/cosmos/cosmos-sdk/pull/6163) CLI and REST call to unbonding delegations and delegations now accept
    pagination.
    * (x/staking) [#8178](https://github.com/cosmos/cosmos-sdk/pull/8178) Update default historical header number for stargate
* **General**
    * (crypto) [#7987](https://github.com/cosmos/cosmos-sdk/pull/7987) Fix the inconsistency of CryptoCdc, only use
    `codec/legacy.Cdc`.
    * (logging) [#8072](https://github.com/cosmos/cosmos-sdk/pull/8072) Refactor logging:
    _ Use [zerolog](https://github.com/rs/zerolog) over Tendermint's go-kit logging wrapper.
    _ Introduce Tendermint's `--log_format=plain|json` flag. Using format `json` allows for emitting structured JSON
    logs which can be consumed by an external logging facility (e.g. Loggly). Both formats log to STDERR. \* The existing `--log_level` flag and it's default value now solely relates to the global logging
    level (e.g. `info`, `debug`, etc...) instead of `<module>:<level>`.
    * (rest) [#7649](https://github.com/cosmos/cosmos-sdk/pull/7649) Return an unsigned tx in legacy GET /tx endpoint when signature conversion fails
    * (simulation) [#6002](https://github.com/cosmos/cosmos-sdk/pull/6002) Add randomized consensus params into simulation.
    * (store) [#6481](https://github.com/cosmos/cosmos-sdk/pull/6481) Move `SimpleProofsFromMap` from Tendermint into the SDK.
    * (store) [#6719](https://github.com/cosmos/cosmos-sdk/6754) Add validity checks to stores for nil and empty keys.
    * (SDK) Updated dependencies
        * Updated iavl dependency to v0.15.3
        * Update tendermint to v0.34.1
    * (types) [#7027](https://github.com/cosmos/cosmos-sdk/pull/7027) `Coin(s)` and `DecCoin(s)` updates:
        * Bump denomination max length to 128
        * Allow uppercase letters and numbers in denominations to support [ADR 001](./docs/architecture/adr-001-coin-source-tracing.md)
        * Added `Validate` function that returns a descriptive error
    * (types) [#5581](https://github.com/cosmos/cosmos-sdk/pull/5581) Add convenience functions {,Must}Bech32ifyAddressBytes.
    * (types/module) [#5724](https://github.com/cosmos/cosmos-sdk/issues/5724) The `types/module` package does no longer depend on `x/simulation`.
    * (types) [#5585](https://github.com/cosmos/cosmos-sdk/pull/5585) IBC additions:
        * `Coin` denomination max lenght has been increased to 32.
        * Added `CapabilityKey` alias for `StoreKey` to match IBC spec.
    * (types/rest) [#5900](https://github.com/cosmos/cosmos-sdk/pull/5900) Add Check\*Error function family to spare developers from replicating tons of boilerplate code.
    * (types) [#6128](https://github.com/cosmos/cosmos-sdk/pull/6137) Add `String()` method to `GasMeter`.
    * (types) [#6195](https://github.com/cosmos/cosmos-sdk/pull/6195) Add codespace to broadcast(sync/async) response.
    * (types) [#6897](https://github.com/cosmos/cosmos-sdk/issues/6897) Add KV type from tendermint to `types` directory.
    * (version) [#7848](https://github.com/cosmos/cosmos-sdk/pull/7848) [#7941](https://github.com/cosmos/cosmos-sdk/pull/7941)
    `version --long` output now shows the list of build dependencies and replaced build dependencies.

## Previous Releases

[CHANGELOG of previous versions](https://github.com/cosmos/cosmos-sdk/blob/c17c3caab86a1426a1eef4541e8203f5f54a1a54/CHANGELOG.md#v0391---2020-08-11) (pre Stargate).<|MERGE_RESOLUTION|>--- conflicted
+++ resolved
@@ -51,12 +51,8 @@
 
 ### Bug Fixes
 
-<<<<<<< HEAD
 * (types) [#16583](https://github.com/cosmos/cosmos-sdk/pull/16583), [#17372](https://github.com/cosmos/cosmos-sdk/pull/17372), [#17421](https://github.com/cosmos/cosmos-sdk/pull/17421) Introduce `PreBlock`, which runs before begin blocker other modules, and allows to modify consensus parameters, and the changes are visible to the following state machine logics.
-=======
-* (types) [#16583](https://github.com/cosmos/cosmos-sdk/pull/16583), [#17372](https://github.com/cosmos/cosmos-sdk/pull/17372) Add `MigrationModuleManager` to handle migration of upgrade module before other modules, ensuring access to the updated context with consensus parameters within the same block that executes the migration.
 * (baseapp) [#17518](https://github.com/cosmos/cosmos-sdk/pull/17518) Utilizing voting power from vote extensions (CometBFT) instead of the current bonded tokens (x/staking) to determine if a set of vote extensions are valid.
->>>>>>> bb0c8661
 
 ### API Breaking Changes
 
