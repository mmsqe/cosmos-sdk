schema = 3

[mod]
  [mod."cloud.google.com/go"]
    version = "v0.110.6"
    hash = "sha256-d6gleO749fDuNx0F/3R+ZNAIliCVqBVZauCu4A4Cbwg="
  [mod."cloud.google.com/go/compute"]
    version = "v1.23.0"
    hash = "sha256-Pd5tMfeatH7p/Mh4b5qUqE9vMDgwwTg6/3Hb8uFZyUw="
  [mod."cloud.google.com/go/compute/metadata"]
    version = "v0.2.3"
    hash = "sha256-kYB1FTQRdTDqCqJzSU/jJYbVUGyxbkASUKbEs36FUyU="
  [mod."cloud.google.com/go/iam"]
    version = "v1.1.1"
    hash = "sha256-VANDj1f2Ckjco+l0KG4uboPE5i2xbbclvZGCojqWepc="
  [mod."cloud.google.com/go/storage"]
    version = "v1.31.0"
    hash = "sha256-d59Q6JjMga6/7d1TtFW9GuAq+6O2U4LhNesz3Knmo0E="
  [mod."cosmossdk.io/api"]
    version = "v0.7.1-0.20230820170544-1bd37053e0c0"
    hash = "sha256-iASrjR6a28d+feKXAtP4lEoKlx+TBZm/Q7IBJhR6Omo="
  [mod."cosmossdk.io/collections"]
    version = "v0.4.0"
    hash = "sha256-minFyzgO/D+Oda4E3B1qvOAN5qd65SjS6nmjca4cp/8="
  [mod."cosmossdk.io/core"]
<<<<<<< HEAD
    version = "v0.10.1-0.20230820170544-1bd37053e0c0"
    hash = "sha256-Qsb2k2LSLkcdn4Bskk0kUqVHnK1Bn94Uv0UI4SzBH6s="
=======
    version = "v0.11.0"
    hash = "sha256-zUiOF04lWHK8OZqGhwVuzKYfig5I0107D+8fWX5/pbQ="
>>>>>>> 98ac1b1a
  [mod."cosmossdk.io/depinject"]
    version = "v1.0.0-alpha.4"
    hash = "sha256-xpLH0K6ivQznFrLw2hmhWIIyYgqjstV47OhTEj/c1oQ="
  [mod."cosmossdk.io/errors"]
    version = "v1.0.0"
    hash = "sha256-ZD1fhIefk3qkt9I4+ed9NBmBqTDvym9cXWmgFBh5qu0="
  [mod."cosmossdk.io/log"]
    version = "v1.2.1"
    hash = "sha256-2Mb0jQ5Yvi+2fvhCVEiiacwODXM8+6vhsKOnHz+wsiY="
  [mod."cosmossdk.io/math"]
    version = "v1.1.2"
    hash = "sha256-i/qHqbA3ptTvIBITkdWITn+owFBwcgJSBiV04MhSGyA="
  [mod."cosmossdk.io/store"]
    version = "v1.0.0-rc.0"
    hash = "sha256-DgW4ZrDwmgsPtEXajPyAsrQuPjXekw5PfsYFvA5yuiE="
  [mod."cosmossdk.io/x/tx"]
    version = "v0.9.1"
    hash = "sha256-/fopDRDbfIUr8Ub0qqu3k0y6FsLKTAwf51PJaCL18Bk="
  [mod."filippo.io/edwards25519"]
    version = "v1.0.0"
    hash = "sha256-APnPAcmItvtJ5Zsy863lzR2TjEBF9Y66TY1e4M1ap98="
  [mod."github.com/99designs/go-keychain"]
    version = "v0.0.0-20191008050251-8e49817e8af4"
    hash = "sha256-4EndKcspGC3GOPCmctXF1NnWzxWwMyY/OQpFMmr8Sc0="
  [mod."github.com/99designs/keyring"]
    version = "v1.2.0"
    hash = "sha256-emQlH+RQpESoFCzpHS38fEhs1SLjotxNPlRK4B5Aybs="
    replaced = "github.com/cosmos/keyring"
  [mod."github.com/DataDog/zstd"]
    version = "v1.5.5"
    hash = "sha256-tSw0aq0pPyroZtQYYb9lWOtPVNaQOt8skYQ4TMXGvAQ="
  [mod."github.com/aws/aws-sdk-go"]
    version = "v1.44.312"
    hash = "sha256-1QuiJJ9G6VMzKc9xu6706nZr06UDIhxAb2u2snNrQRc="
  [mod."github.com/beorn7/perks"]
    version = "v1.0.1"
    hash = "sha256-h75GUqfwJKngCJQVE5Ao5wnO3cfKD9lSIteoLp/3xJ4="
  [mod."github.com/bgentry/go-netrc"]
    version = "v0.0.0-20140422174119-9fd32a8b3d3d"
    hash = "sha256-NDxQzO5C5M/aDz5/pjUHfZUh4VwIXovbb3irtxWCwjY="
  [mod."github.com/bgentry/speakeasy"]
    version = "v0.1.1-0.20220910012023-760eaf8b6816"
    hash = "sha256-Tx3sPuhsoVwrCfJdIwf4ipn7pD92OQNYvpCxl1Z9Wt0="
  [mod."github.com/bits-and-blooms/bitset"]
    version = "v1.8.0"
    hash = "sha256-ySle5MJXSGMHJa1HSf/ZMDTYXdow9ct7JXth4k5Po50="
  [mod."github.com/btcsuite/btcd/btcec/v2"]
    version = "v2.3.2"
    hash = "sha256-natWs+yIAuD1UI07iZtjPilroQLfXizFn3lNOiOT83U="
  [mod."github.com/cenkalti/backoff/v4"]
    version = "v4.1.3"
    hash = "sha256-u6MEDopHoTWAZoVvvXOKnAg++xre53YgQx0gmf6t2KU="
  [mod."github.com/cespare/xxhash"]
    version = "v1.1.0"
    hash = "sha256-nVDTtXH9PC3yJ0THaQZEN243UP9xgLi/clt5xRqj3+M="
  [mod."github.com/cespare/xxhash/v2"]
    version = "v2.2.0"
    hash = "sha256-nPufwYQfTkyrEkbBrpqM3C2vnMxfIz6tAaBmiUP7vd4="
  [mod."github.com/chzyer/readline"]
    version = "v1.5.1"
    hash = "sha256-6wKd6/JZ9/O7FwSyNKE3KOt8fVPZEunqbTHQUxlOUNc="
  [mod."github.com/cockroachdb/apd/v2"]
    version = "v2.0.2"
    hash = "sha256-UrPHkvqVF8V78+kXKmjTHl79XsgDBnqFsje5BMYh0E4="
  [mod."github.com/cockroachdb/errors"]
    version = "v1.11.1"
    hash = "sha256-ufKtavyfW/i3ZemiqDqKGc0JM+f0IBi6bZWkZyb/jdc="
  [mod."github.com/cockroachdb/logtags"]
    version = "v0.0.0-20230118201751-21c54148d20b"
    hash = "sha256-7dQH6j1o99fuxHKkw0RhNC5wJKkvRLMDJpUiVnDx6h8="
  [mod."github.com/cockroachdb/pebble"]
    version = "v0.0.0-20230824192853-9bb0864bdb98"
    hash = "sha256-N6IiH+Eo8grOVCGpLjTRS0BAfcaUP22HCOk6n6CX0gg="
  [mod."github.com/cockroachdb/redact"]
    version = "v1.1.5"
    hash = "sha256-0rtT7LRO0wxf9XovOK8GXRrhmx8OcbdPK/mXOKbJdog="
  [mod."github.com/cockroachdb/tokenbucket"]
    version = "v0.0.0-20230807174530-cc333fc44b06"
    hash = "sha256-yZdBXkTVzPxRYntI9I2Gu4gkI11m52Nwl8RNNdlXSrA="
  [mod."github.com/cometbft/cometbft"]
    version = "v0.38.0"
    hash = "sha256-suFF8ShqNfPErdtferLKwnY/VQ18h0vpoXh7bDXEM4U="
  [mod."github.com/cometbft/cometbft-db"]
    version = "v0.8.0"
    hash = "sha256-Tlm2V9zDs/wVoFvMmJSdCzCdZKiFRC7Qk8FS3FaqQyk="
  [mod."github.com/cosmos/btcutil"]
    version = "v1.0.5"
    hash = "sha256-t572Sr5iiHcuMKLMWa2i+LBAt192oa+G1oA371tG/eI="
  [mod."github.com/cosmos/cosmos-db"]
    version = "v1.0.0"
    hash = "sha256-3EL4xQsSpovTy/V3gwulybqSDHvuu7bPodBZib9JKAk="
  [mod."github.com/cosmos/cosmos-proto"]
    version = "v1.0.0-beta.3"
    hash = "sha256-V0/ZhRdqK7Cqcv8X30gr33/hlI54bRXeHhI9LZKyLt8="
  [mod."github.com/cosmos/go-bip39"]
    version = "v1.0.0"
    hash = "sha256-Qm2aC2vaS8tjtMUbHmlBSagOSqbduEEDwc51qvQaBmA="
  [mod."github.com/cosmos/gogogateway"]
    version = "v1.2.0"
    hash = "sha256-Hd19V0RCiMoCL67NsqvWIsvWF8KM3LnuJTbYjWtQkEo="
  [mod."github.com/cosmos/gogoproto"]
    version = "v1.4.11"
    hash = "sha256-hXJIGN8Arg09ldCgrSyYZK+xMelYavEj2I3ltxJfAqE="
  [mod."github.com/cosmos/iavl"]
    version = "v1.0.0-rc.1"
    hash = "sha256-hb3RDt7Cyj5TIZp8socDzmJ+Pip8w6d4fXi0bJl5zHo="
  [mod."github.com/cosmos/ics23/go"]
    version = "v0.10.0"
    hash = "sha256-KYEv727BO/ht63JO02xiKFGFAddg41Ve9l2vSSZZBq0="
  [mod."github.com/cosmos/ledger-cosmos-go"]
    version = "v0.13.0"
    hash = "sha256-Ufa7YvD/L8zLCr8ZX/WtVE8+awJSGFbWV6VRBrsXr0Q="
  [mod."github.com/creachadair/atomicfile"]
    version = "v0.3.1"
    hash = "sha256-GEp1gRxKfBYI6K0XbElcVYcJMPu6eeLufaYxr7Z0MAQ="
  [mod."github.com/creachadair/tomledit"]
    version = "v0.0.24"
    hash = "sha256-4vUukHONOjNn0qfQr4esK6TWfPWsIp+rbdz65og84lw="
  [mod."github.com/danieljoos/wincred"]
    version = "v1.1.2"
    hash = "sha256-Nnklfg12vmWCOhELGyoRqEF4w4srp0WbPwreaChYLKs="
  [mod."github.com/davecgh/go-spew"]
    version = "v1.1.1"
    hash = "sha256-nhzSUrE1fCkN0+RL04N4h8jWmRFPPPWbCuDc7Ss0akI="
  [mod."github.com/decred/dcrd/dcrec/secp256k1/v4"]
    version = "v4.2.0"
    hash = "sha256-Mw+axGW3RzaRFzcYc7/9/gpqZgWXZHeyT2c4USFtAQA="
  [mod."github.com/desertbit/timer"]
    version = "v0.0.0-20180107155436-c41aec40b27f"
    hash = "sha256-abLOtEcomAqCWLphd2X6WkD/ED764w6sa6unox4BXss="
  [mod."github.com/dgraph-io/badger/v2"]
    version = "v2.2007.4"
    hash = "sha256-+KwqZJZpViv8S3TqUVvPXrFoMgWFyS3NoLsi4RR5fGk="
  [mod."github.com/dgraph-io/ristretto"]
    version = "v0.1.1"
    hash = "sha256-Wr9ovXhGi71+n37EnrpIj2o9goyaQHtY4Vvurv6IVlY="
  [mod."github.com/dgryski/go-farm"]
    version = "v0.0.0-20200201041132-a6ae2369ad13"
    hash = "sha256-aOMlPwFY36bLiiIx4HonbCYRAhagk5N6HAWN7Ygif+E="
  [mod."github.com/dustin/go-humanize"]
    version = "v1.0.1"
    hash = "sha256-yuvxYYngpfVkUg9yAmG99IUVmADTQA0tMbBXe0Fq0Mc="
  [mod."github.com/dvsekhvalnov/jose2go"]
    version = "v1.5.0"
    hash = "sha256-dsju6Xt83pe5SRPN/pUOnDUQByZ6hrhKIXWs3sSu7t8="
  [mod."github.com/emicklei/dot"]
    version = "v1.6.0"
    hash = "sha256-SQ8UXIOJGsToegDOefk8CYrIycGSjCsqVV5ZTlyCCiw="
  [mod."github.com/fatih/color"]
    version = "v1.15.0"
    hash = "sha256-7b+scFVQeEUoXfeCDd8X2gS8GMoWA+HxjK8wfbypa5s="
  [mod."github.com/felixge/httpsnoop"]
    version = "v1.0.2"
    hash = "sha256-hj6FZQ1fDAV+1wGIViAt8XaAkWZ1I5vJzgjIJa7XRBA="
  [mod."github.com/fsnotify/fsnotify"]
    version = "v1.6.0"
    hash = "sha256-DQesOCweQPEwmAn6s7DCP/Dwy8IypC+osbpfsvpkdP0="
  [mod."github.com/getsentry/sentry-go"]
    version = "v0.23.0"
    hash = "sha256-VR6IL+yIc+BV5xBGfPJ7ixsAVzJ/hzuvXmkkAn1cTk4="
  [mod."github.com/go-kit/kit"]
    version = "v0.12.0"
    hash = "sha256-5RkXo6s0oye8etgD5qy+AvkkkNsQ6jc0kWJj6flA4GM="
  [mod."github.com/go-kit/log"]
    version = "v0.2.1"
    hash = "sha256-puLJ+up45X2j9E3lXvBPKqHPKOA/sFAhfCqGxsITW/Y="
  [mod."github.com/go-logfmt/logfmt"]
    version = "v0.6.0"
    hash = "sha256-RtIG2qARd5sT10WQ7F3LR8YJhS8exs+KiuUiVf75bWg="
  [mod."github.com/godbus/dbus"]
    version = "v0.0.0-20190726142602-4481cbc300e2"
    hash = "sha256-R7Gb9+Zjy80FbQSDGketoVEqfdOQKuOVTfWRjQ5kxZY="
  [mod."github.com/gogo/googleapis"]
    version = "v1.4.1"
    hash = "sha256-4KgwVRIA6GOV/Lkv11c/vj2RMlgu4ZMjwJGeyb2DZC4="
  [mod."github.com/gogo/protobuf"]
    version = "v1.3.2"
    hash = "sha256-pogILFrrk+cAtb0ulqn9+gRZJ7sGnnLLdtqITvxvG6c="
  [mod."github.com/golang/glog"]
    version = "v1.1.0"
    hash = "sha256-FgkBzn32nsq5Fpz0KKOrOqKap6pa2A1P3N2C0/Qp820="
  [mod."github.com/golang/groupcache"]
    version = "v0.0.0-20210331224755-41bb18bfe9da"
    hash = "sha256-7Gs7CS9gEYZkbu5P4hqPGBpeGZWC64VDwraSKFF+VR0="
  [mod."github.com/golang/mock"]
    version = "v1.6.0"
    hash = "sha256-fWdnMQisRbiRzGT3ISrUHovquzLRHWvcv1JEsJFZRno="
  [mod."github.com/golang/protobuf"]
    version = "v1.5.3"
    hash = "sha256-svogITcP4orUIsJFjMtp+Uv1+fKJv2Q5Zwf2dMqnpOQ="
  [mod."github.com/golang/snappy"]
    version = "v0.0.4"
    hash = "sha256-Umx+5xHAQCN/Gi4HbtMhnDCSPFAXSsjVbXd8n5LhjAA="
  [mod."github.com/google/btree"]
    version = "v1.1.2"
    hash = "sha256-K7V2obq3pLM71Mg0vhhHtZ+gtaubwXPQx3xcIyZDCjM="
  [mod."github.com/google/go-cmp"]
    version = "v0.5.9"
    hash = "sha256-lQc4O00R3QSMGs9LP8Sy7A9kj0cqV5rrUdpnGeipIyg="
  [mod."github.com/google/orderedcode"]
    version = "v0.0.1"
    hash = "sha256-KrExYovtUQrHGI1mPQf57jGw8soz7eWOC2xqEaV0uGk="
  [mod."github.com/google/s2a-go"]
    version = "v0.1.4"
    hash = "sha256-amTAj6SNERMPxAA43KrzwYgu6GMooayfHCsdkoTI17c="
  [mod."github.com/google/uuid"]
    version = "v1.3.0"
    hash = "sha256-QoR55eBtA94T2tBszyxfDtO7/pjZZSGb5vm7U0Xhs0Y="
  [mod."github.com/googleapis/enterprise-certificate-proxy"]
    version = "v0.2.5"
    hash = "sha256-+Ege2AtPnjJmD6ZmP1osKADCHOAJaMnTOLveNxdoWs8="
  [mod."github.com/googleapis/gax-go/v2"]
    version = "v2.12.0"
    hash = "sha256-ZcXS+1B11UaJHf8D15N3ZCh00fiMUncpHd+eNRffLZ4="
  [mod."github.com/gorilla/handlers"]
    version = "v1.5.1"
    hash = "sha256-GnBAARgOx1E+hDMQ63SI17hdhGtLQxb31lZOmn5j/pU="
  [mod."github.com/gorilla/mux"]
    version = "v1.8.0"
    hash = "sha256-s905hpzMH9bOLue09E2JmzPXfIS4HhAlgT7g13HCwKE="
  [mod."github.com/gorilla/websocket"]
    version = "v1.5.0"
    hash = "sha256-EYVgkSEMo4HaVrsWKqnsYRp8SSS8gNf7t+Elva02Ofc="
  [mod."github.com/grpc-ecosystem/go-grpc-middleware"]
    version = "v1.4.0"
    hash = "sha256-0UymBjkg41C9MPqkBLz/ZY9WbimZrabpJk+8C/X63h8="
  [mod."github.com/grpc-ecosystem/grpc-gateway"]
    version = "v1.16.0"
    hash = "sha256-wLymGic7wZ6fSiBYDAaGqnQ9Ste1fUWeqXeolZXCHvI="
  [mod."github.com/gsterjov/go-libsecret"]
    version = "v0.0.0-20161001094733-a6f4afe4910c"
    hash = "sha256-Z5upjItPU9onq5t7VzhdQFp13lMJrSiE3gNRapuK6ic="
  [mod."github.com/hashicorp/go-cleanhttp"]
    version = "v0.5.2"
    hash = "sha256-N9GOKYo7tK6XQUFhvhImtL7PZW/mr4C4Manx/yPVvcQ="
  [mod."github.com/hashicorp/go-getter"]
    version = "v1.7.2"
    hash = "sha256-rCeS4o+VhqCqAcYewweFAdVfzd4QGF8Qe7kIi4/oHPE="
  [mod."github.com/hashicorp/go-hclog"]
    version = "v1.5.0"
    hash = "sha256-u3Jqg7Qex11IZ7vbk4hRGgLy6e0cF70CCx7ERF0GUHo="
  [mod."github.com/hashicorp/go-immutable-radix"]
    version = "v1.3.1"
    hash = "sha256-65+A2HiVfS/GV9G+6/TkXXjzXhI/V98e6RlJWjxy+mg="
  [mod."github.com/hashicorp/go-metrics"]
    version = "v0.5.1"
    hash = "sha256-nQ+qduNhVwj+YIyPTuq8rytQYT3zWcEQM3zQ7LTegdI="
  [mod."github.com/hashicorp/go-plugin"]
    version = "v1.5.1"
    hash = "sha256-rXNajanQOAkqHDghaICUkikQHuWbAICg6OKelhEleEo="
  [mod."github.com/hashicorp/go-safetemp"]
    version = "v1.0.0"
    hash = "sha256-g5i9m7FSRInQzZ4iRpIsoUu685AY7fppUwjhuZCezT8="
  [mod."github.com/hashicorp/go-version"]
    version = "v1.6.0"
    hash = "sha256-UV0equpmW6BiJnp4W3TZlSJ+PTHuTA+CdOs2JTeHhjs="
  [mod."github.com/hashicorp/golang-lru"]
    version = "v1.0.2"
    hash = "sha256-yy+5botc6T5wXgOe2mfNXJP3wr+MkVlUZ2JBkmmrA48="
  [mod."github.com/hashicorp/hcl"]
    version = "v1.0.0"
    hash = "sha256-xsRCmYyBfglMxeWUvTZqkaRLSW+V2FvNodEDjTGg1WA="
  [mod."github.com/hashicorp/yamux"]
    version = "v0.1.1"
    hash = "sha256-jr4ZFM3XHSwGoZcRcmmdGTq4IqxBTnimojIPDgK0USU="
  [mod."github.com/hdevalence/ed25519consensus"]
    version = "v0.1.0"
    hash = "sha256-MkqFWnyXt653RaJQUMWWxcW6NCskIxou8VEfj+8vd3Y="
  [mod."github.com/huandu/skiplist"]
    version = "v1.2.0"
    hash = "sha256-/r4QP1SldMlhpkr1ZQFHImSYaeMZEtqBW7R53yN+JtQ="
  [mod."github.com/iancoleman/strcase"]
    version = "v0.3.0"
    hash = "sha256-lVOk4klrikSCUviR16qcyAr6eoIbniUSfsLFOE1ZLpk="
  [mod."github.com/improbable-eng/grpc-web"]
    version = "v0.15.0"
    hash = "sha256-9oqKb5Y3hjleOFE2BczbEzLH6q2Jg7kUTP/M8Yk4Ne4="
  [mod."github.com/inconshreveable/mousetrap"]
    version = "v1.1.0"
    hash = "sha256-XWlYH0c8IcxAwQTnIi6WYqq44nOKUylSWxWO/vi+8pE="
  [mod."github.com/jmespath/go-jmespath"]
    version = "v0.4.0"
    hash = "sha256-xpT9g2qIXmPq7eeHUXHiDqJeQoHCudh44G/KCSFbcuo="
  [mod."github.com/jmhodges/levigo"]
    version = "v1.0.0"
    hash = "sha256-xEd0mDBeq3eR/GYeXjoTVb2sPs8sTCosn5ayWkcgENI="
  [mod."github.com/klauspost/compress"]
    version = "v1.16.7"
    hash = "sha256-8miX/lnXyNLPSqhhn5BesLauaIAxETpQpWtr1cu2f+0="
  [mod."github.com/kr/pretty"]
    version = "v0.3.1"
    hash = "sha256-DlER7XM+xiaLjvebcIPiB12oVNjyZHuJHoRGITzzpKU="
  [mod."github.com/kr/text"]
    version = "v0.2.0"
    hash = "sha256-fadcWxZOORv44oak3jTxm6YcITcFxdGt4bpn869HxUE="
  [mod."github.com/lib/pq"]
    version = "v1.10.7"
    hash = "sha256-YPUv1VBZNFVUjFxQKdYd0Djje6KYYE99Hz6FnTfrmMw="
  [mod."github.com/libp2p/go-buffer-pool"]
    version = "v0.1.0"
    hash = "sha256-wQqGTtRWsfR9n0O/SXHVgECebbnNmHddxJIbG63OJBQ="
  [mod."github.com/linxGnu/grocksdb"]
    version = "v1.8.0"
    hash = "sha256-o6zj18at4oN6pqSioFqd1AXduR/cx0xDgtL1rPPw+1M="
  [mod."github.com/magiconair/properties"]
    version = "v1.8.7"
    hash = "sha256-XQ2bnc2s7/IH3WxEO4GishZurMyKwEclZy1DXg+2xXc="
  [mod."github.com/manifoldco/promptui"]
    version = "v0.9.0"
    hash = "sha256-Fe2OPoyRExZejwtUBivKhfJAJW7o9b1eyYpgDlWQ1No="
  [mod."github.com/mattn/go-colorable"]
    version = "v0.1.13"
    hash = "sha256-qb3Qbo0CELGRIzvw7NVM1g/aayaz4Tguppk9MD2/OI8="
  [mod."github.com/mattn/go-isatty"]
    version = "v0.0.19"
    hash = "sha256-wYQqGxeqV3Elkmn26Md8mKZ/viw598R4Ych3vtt72YE="
  [mod."github.com/matttproud/golang_protobuf_extensions"]
    version = "v1.0.4"
    hash = "sha256-uovu7OycdeZ2oYQ7FhVxLey5ZX3T0FzShaRldndyGvc="
  [mod."github.com/minio/highwayhash"]
    version = "v1.0.2"
    hash = "sha256-UeHeepKtToyA5e/w3KdmpbCn+4medesZG0cAcU6P2cY="
  [mod."github.com/mitchellh/go-homedir"]
    version = "v1.1.0"
    hash = "sha256-oduBKXHAQG8X6aqLEpqZHs5DOKe84u6WkBwi4W6cv3k="
  [mod."github.com/mitchellh/go-testing-interface"]
    version = "v1.14.1"
    hash = "sha256-TMGi38D13BEVN5cpeKDzKRIgLclm4ErOG+JEyqJrN/c="
  [mod."github.com/mitchellh/mapstructure"]
    version = "v1.5.0"
    hash = "sha256-ztVhGQXs67MF8UadVvG72G3ly0ypQW0IRDdOOkjYwoE="
  [mod."github.com/mtibben/percent"]
    version = "v0.2.1"
    hash = "sha256-Zj1lpCP6mKQ0UUTMs2By4LC414ou+iJzKkK+eBHfEcc="
  [mod."github.com/oasisprotocol/curve25519-voi"]
    version = "v0.0.0-20230110094441-db37f07504ce"
    hash = "sha256-AtxzGEgmEt+bc4m17lJfHO/xxnokYGNCowYyzP/gDNs="
  [mod."github.com/oklog/run"]
    version = "v1.1.0"
    hash = "sha256-U4IS0keJa4BSBSeEBqtIV1Zg6N4b0zFiKfzN9ua4pWQ="
  [mod."github.com/pelletier/go-toml/v2"]
    version = "v2.0.9"
    hash = "sha256-mLpNBZOK72qPpForSmzQkDrqR5xzmpUdM/0XxB2AYFA="
  [mod."github.com/petermattis/goid"]
    version = "v0.0.0-20230808133559-b036b712a89b"
    hash = "sha256-CkgiPOrtS2b5UuBfnh+NfYMehI6KtqxjmdNiuJYROuM="
  [mod."github.com/pkg/errors"]
    version = "v0.9.1"
    hash = "sha256-mNfQtcrQmu3sNg/7IwiieKWOgFQOVVe2yXgKBpe/wZw="
  [mod."github.com/pmezard/go-difflib"]
    version = "v1.0.0"
    hash = "sha256-/FtmHnaGjdvEIKAJtrUfEhV7EVo5A/eYrtdnUkuxLDA="
  [mod."github.com/prometheus/client_golang"]
    version = "v1.16.0"
    hash = "sha256-P/b4/8m1ztF0fCLSJ+eRXN74Bncx2vjOJx7nFl2QEg4="
  [mod."github.com/prometheus/client_model"]
    version = "v0.4.0"
    hash = "sha256-4P0sPWpxa69gGM6zm3dA06cH6twaeopq22VVDJjucHA="
  [mod."github.com/prometheus/common"]
    version = "v0.44.0"
    hash = "sha256-8n3gSWKDSJtGfOQgxsiCGyTnUjb5hvSxJi/hPcrE5Oo="
  [mod."github.com/prometheus/procfs"]
    version = "v0.11.1"
    hash = "sha256-yphZ7NZtYC/tb0HVag2T58SuN64Ial9sBo/TdCEQx6Q="
  [mod."github.com/rcrowley/go-metrics"]
    version = "v0.0.0-20201227073835-cf1acfcdf475"
    hash = "sha256-10ytHQ1SpMKYTiKuOPdEMuOVa8HVvv9ryYSIF9BHEBI="
  [mod."github.com/rogpeppe/go-internal"]
    version = "v1.11.0"
    hash = "sha256-BucSndJVnqX9e6p5PfA6Z8N2bGfIeRfxAxYLUDXTbIo="
  [mod."github.com/rs/cors"]
    version = "v1.8.3"
    hash = "sha256-VgVB4HKAhPSjNg96mIEUN1bt5ZQng8Fi3ZABy3CDWQE="
  [mod."github.com/rs/zerolog"]
    version = "v1.30.0"
    hash = "sha256-fOJEpuiJmsp9ONqvmPGOyoBEDfJHBfUH8liiRCWDe1E="
  [mod."github.com/sasha-s/go-deadlock"]
    version = "v0.3.1"
    hash = "sha256-2CBEi9/iN/OMt7wEIG+hRjgDH6CRWIgibGGGy1dQ78I="
  [mod."github.com/spf13/afero"]
    version = "v1.9.5"
    hash = "sha256-+XECQxkx0P+ZaQDm4dQ6ItMtHMj+2uNemEC18dsdor0="
  [mod."github.com/spf13/cast"]
    version = "v1.5.1"
    hash = "sha256-/tQNGGQv+Osp+2jepQaQe6GlncZbqdxzSR82FieiUBU="
  [mod."github.com/spf13/cobra"]
    version = "v1.7.0"
    hash = "sha256-bom9Zpnz8XPwx9IVF+GAodd3NVQ1dM1Uwxn8sy4Gmzs="
  [mod."github.com/spf13/jwalterweatherman"]
    version = "v1.1.0"
    hash = "sha256-62BQtqTLF/eVrTOr7pUXE7AiHRjOVC8jQs3/Ehmflfs="
  [mod."github.com/spf13/pflag"]
    version = "v1.0.5"
    hash = "sha256-w9LLYzxxP74WHT4ouBspH/iQZXjuAh2WQCHsuvyEjAw="
  [mod."github.com/spf13/viper"]
    version = "v1.16.0"
    hash = "sha256-TgBr1SBMaus1oAlA5Kn+iNUJfQCMyo0hT/xFaA7hreQ="
  [mod."github.com/stretchr/testify"]
    version = "v1.8.4"
    hash = "sha256-MoOmRzbz9QgiJ+OOBo5h5/LbilhJfRUryvzHJmXAWjo="
  [mod."github.com/subosito/gotenv"]
    version = "v1.4.2"
    hash = "sha256-LnrDR1k/AoCFWBMcU7vQsoQLkZ65evT2hoQHLDudTsg="
  [mod."github.com/syndtr/goleveldb"]
    version = "v1.0.1-0.20210819022825-2ae1ddf74ef7"
    hash = "sha256-36a4hgVQfwtS2zhylKpQuFhrjdc/Y8pF0dxc26jcZIU="
    replaced = "github.com/syndtr/goleveldb"
  [mod."github.com/tendermint/go-amino"]
    version = "v0.16.0"
    hash = "sha256-JW4zO/0vMzf1dXLePOqaMtiLUZgNbuIseh9GV+jQlf0="
  [mod."github.com/tidwall/btree"]
    version = "v1.7.0"
    hash = "sha256-bnr6c7a0nqo2HyGqxHk0kEZCEsjLYkPbAVY9WzaZ30o="
  [mod."github.com/ulikunitz/xz"]
    version = "v0.5.11"
    hash = "sha256-SUyrjc2wyN3cTGKe5JdBEXjtZC1rJySRxJHVUZ59row="
  [mod."github.com/zondax/hid"]
    version = "v0.9.1"
    hash = "sha256-hSVmN/f/lQHFhF60o6ej78ELC0MMoqQgqIX2hHjdTXg="
  [mod."github.com/zondax/ledger-go"]
    version = "v0.14.1"
    hash = "sha256-iQmShSaty50yYTbYPNd4fnOyrcEG7P2fWmj+fLJQW4s="
  [mod."go.etcd.io/bbolt"]
    version = "v1.3.7"
    hash = "sha256-poZk8tPLDWwW95oCOkTJcQtEvOJTD9UXAZ2TqGJutwk="
  [mod."go.opencensus.io"]
    version = "v0.24.0"
    hash = "sha256-4H+mGZgG2c9I1y0m8avF4qmt8LUKxxVsTqR8mKgP4yo="
  [mod."golang.org/x/crypto"]
    version = "v0.13.0"
    hash = "sha256-4ThyrEJI4i9XBwx/q/R4jR41VJBZ/TSR0+UCkjTH95A="
  [mod."golang.org/x/exp"]
    version = "v0.0.0-20230817173708-d852ddb80c63"
    hash = "sha256-mXqobW94++1Ei5cFMyb9rVkA+lyc7kqj0tz7JOFIF4w="
  [mod."golang.org/x/net"]
    version = "v0.15.0"
    hash = "sha256-k0hgSwNmZz9nN9cqqACNHdnejV50AAwzxnoyTs9liXw="
  [mod."golang.org/x/oauth2"]
    version = "v0.10.0"
    hash = "sha256-fKUwQ8HPEP4y6ZAtNHHHMDMYn2Fo6qTMcY45BbpE+Eg="
  [mod."golang.org/x/sync"]
    version = "v0.3.0"
    hash = "sha256-bCJKLvwExhYacH2ZrWlZ38lr1d6oNenNt2m1QqDCs0o="
  [mod."golang.org/x/sys"]
    version = "v0.12.0"
    hash = "sha256-Ht/PhBJGWNBg4ksmdUu4+7hJjFypSwoUN/8DJricd+0="
  [mod."golang.org/x/term"]
    version = "v0.12.0"
    hash = "sha256-NFko0uqv/r2VxrbSgS1IwWzaWQK3RZuk0MvUV+qxIsc="
  [mod."golang.org/x/text"]
    version = "v0.13.0"
    hash = "sha256-J34dbc8UNVIdRJUZP7jPt11oxuwG8VvrOOylxE7V3oA="
  [mod."golang.org/x/xerrors"]
    version = "v0.0.0-20220907171357-04be3eba64a2"
    hash = "sha256-6+zueutgefIYmgXinOflz8qGDDDj0Zhv+2OkGhBTKno="
  [mod."google.golang.org/api"]
    version = "v0.134.0"
    hash = "sha256-G5pAyyiAQYbwrg319AxP8RB3vraBDVaplgGXFQLExmU="
  [mod."google.golang.org/appengine"]
    version = "v1.6.7"
    hash = "sha256-zIxGRHiq4QBvRqkrhMGMGCaVL4iM4TtlYpAi/hrivS4="
  [mod."google.golang.org/genproto"]
    version = "v0.0.0-20230803162519-f966b187b2e5"
    hash = "sha256-OZHnOp5lPfVy70LEBNdaMqlLjoJZdTkLAZODmvWRqJE="
  [mod."google.golang.org/genproto/googleapis/api"]
    version = "v0.0.0-20230726155614-23370e0ffb3e"
    hash = "sha256-C5k3rjFGJasm5uQd1oz/oxZ2Qvu0WQ2n8imG4vyvf7k="
  [mod."google.golang.org/genproto/googleapis/rpc"]
    version = "v0.0.0-20230822172742-b8732ec3820d"
    hash = "sha256-1kP7lqQ+fKtARDzTrRNob0owX4GsUnxzOwLyBZSmHOc="
  [mod."google.golang.org/grpc"]
    version = "v1.58.0"
    hash = "sha256-BopdJVzhPKY3wWjN6g8tqpUK25z0UyKbp0NxOLnb86w="
  [mod."google.golang.org/protobuf"]
    version = "v1.31.0"
    hash = "sha256-UdIk+xRaMfdhVICvKRk1THe3R1VU+lWD8hqoW/y8jT0="
  [mod."gopkg.in/ini.v1"]
    version = "v1.67.0"
    hash = "sha256-V10ahGNGT+NLRdKUyRg1dos5RxLBXBk1xutcnquc/+4="
  [mod."gopkg.in/yaml.v2"]
    version = "v2.4.0"
    hash = "sha256-uVEGglIedjOIGZzHW4YwN1VoRSTK8o0eGZqzd+TNdd0="
  [mod."gopkg.in/yaml.v3"]
    version = "v3.0.1"
    hash = "sha256-FqL9TKYJ0XkNwJFnq9j0VvJ5ZUU1RvH/52h/f5bkYAU="
  [mod."gotest.tools/v3"]
    version = "v3.5.0"
    hash = "sha256-QZhzxX+G/6SOdztVIi6EQMwUcL79Za1dh7xGRQvc0W4="
  [mod."nhooyr.io/websocket"]
    version = "v1.8.6"
    hash = "sha256-DyaiCc/1iELrl6JSpz6WYMtFwUiSCOSoNF8IhSyP1ag="
  [mod."pgregory.net/rapid"]
    version = "v1.1.0"
    hash = "sha256-sVQY9EQ9Y5blYyVYfaOa+y12e+399OqdHiEY3BaDnqo="
  [mod."sigs.k8s.io/yaml"]
    version = "v1.3.0"
    hash = "sha256-RVp8vca2wxg8pcBDYospG7Z1dujoH7zXNu2rgZ1kky0="<|MERGE_RESOLUTION|>--- conflicted
+++ resolved
@@ -23,13 +23,8 @@
     version = "v0.4.0"
     hash = "sha256-minFyzgO/D+Oda4E3B1qvOAN5qd65SjS6nmjca4cp/8="
   [mod."cosmossdk.io/core"]
-<<<<<<< HEAD
-    version = "v0.10.1-0.20230820170544-1bd37053e0c0"
-    hash = "sha256-Qsb2k2LSLkcdn4Bskk0kUqVHnK1Bn94Uv0UI4SzBH6s="
-=======
     version = "v0.11.0"
     hash = "sha256-zUiOF04lWHK8OZqGhwVuzKYfig5I0107D+8fWX5/pbQ="
->>>>>>> 98ac1b1a
   [mod."cosmossdk.io/depinject"]
     version = "v1.0.0-alpha.4"
     hash = "sha256-xpLH0K6ivQznFrLw2hmhWIIyYgqjstV47OhTEj/c1oQ="
